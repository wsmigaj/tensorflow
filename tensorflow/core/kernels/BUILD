--- conflicted
+++ resolved
@@ -305,7 +305,6 @@
     name = "concat_op_test",
     size = "small",
     linkstatic = tf_kernel_tests_linkstatic(),  # Required for benchmarking
-<<<<<<< HEAD
     deps = [
         ":concat_op",
         ":ops_testutil",
@@ -318,17 +317,6 @@
         "//tensorflow/core:test",
         "//tensorflow/core:test_main",
         "//tensorflow/core:testlib",
-=======
-    tests = [
-        "concat_op_test",
-        "constant_op_test",
-        "gather_nd_op_test",
-        "gather_op_test",
-        "identity_op_test",
-        "reverse_op_test",
-        "slice_op_test",
-        "unique_op_test",
->>>>>>> f4acbbf2
     ],
 )
 
