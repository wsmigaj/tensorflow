--- conflicted
+++ resolved
@@ -164,11 +164,7 @@
       include_top: whether to include the fully-connected
           layer at the top of the network.
       weights: one of `None` (random initialization),
-<<<<<<< HEAD
           'imagenet' (pre-training on ImageNet),
-=======
-          "imagenet" (pre-training on ImageNet),
->>>>>>> eea28cb2
           or the path to the weights file to be loaded.
       input_tensor: optional Keras tensor (i.e. output of `layers.Input()`)
           to use as image input for the model.
@@ -206,10 +202,6 @@
                      '`None` (random initialization), `imagenet` '
                      '(pre-training on ImageNet), '
                      'or the path to the weights file to be loaded.')
-<<<<<<< HEAD
-
-=======
->>>>>>> eea28cb2
 
   if weights == 'imagenet' and include_top and classes != 1000:
     raise ValueError('If using `weights` as imagenet with `include_top`'
