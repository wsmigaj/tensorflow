# Copyright 2015 The TensorFlow Authors. All Rights Reserved.
#
# Licensed under the Apache License, Version 2.0 (the "License");
# you may not use this file except in compliance with the License.
# You may obtain a copy of the License at
#
#     http://www.apache.org/licenses/LICENSE-2.0
#
# Unless required by applicable law or agreed to in writing, software
# distributed under the License is distributed on an "AS IS" BASIS,
# WITHOUT WARRANTIES OR CONDITIONS OF ANY KIND, either express or implied.
# See the License for the specific language governing permissions and
# limitations under the License.
# ==============================================================================
"""Implementation of image ops."""

from __future__ import absolute_import
from __future__ import division
from __future__ import print_function

import numpy as np

from tensorflow.python.compat import compat
from tensorflow.python.framework import constant_op
from tensorflow.python.framework import dtypes
from tensorflow.python.framework import ops
from tensorflow.python.framework import random_seed
from tensorflow.python.framework import tensor_shape
from tensorflow.python.framework import tensor_util
from tensorflow.python.ops import array_ops
from tensorflow.python.ops import check_ops
from tensorflow.python.ops import control_flow_ops
from tensorflow.python.ops import gen_image_ops
from tensorflow.python.ops import gen_nn_ops
from tensorflow.python.ops import math_ops
from tensorflow.python.ops import nn
from tensorflow.python.ops import nn_ops
from tensorflow.python.ops import random_ops
from tensorflow.python.ops import string_ops
from tensorflow.python.ops import variables
from tensorflow.python.util import deprecation
from tensorflow.python.util.tf_export import tf_export

ops.NotDifferentiable('RandomCrop')
# TODO(b/31222613): This op may be differentiable, and there may be
# latent bugs here.
ops.NotDifferentiable('RGBToHSV')
# TODO(b/31222613): This op may be differentiable, and there may be
# latent bugs here.
ops.NotDifferentiable('HSVToRGB')
ops.NotDifferentiable('DrawBoundingBoxes')
ops.NotDifferentiable('SampleDistortedBoundingBox')
ops.NotDifferentiable('SampleDistortedBoundingBoxV2')
# TODO(bsteiner): Implement the gradient function for extract_glimpse
# TODO(b/31222613): This op may be differentiable, and there may be
# latent bugs here.
ops.NotDifferentiable('ExtractGlimpse')
ops.NotDifferentiable('NonMaxSuppression')
ops.NotDifferentiable('NonMaxSuppressionV2')
ops.NotDifferentiable('NonMaxSuppressionWithOverlaps')


# pylint: disable=invalid-name
def _assert(cond, ex_type, msg):
  """A polymorphic assert, works with tensors and boolean expressions.

  If `cond` is not a tensor, behave like an ordinary assert statement, except
  that a empty list is returned. If `cond` is a tensor, return a list
  containing a single TensorFlow assert op.

  Args:
    cond: Something evaluates to a boolean value. May be a tensor.
    ex_type: The exception class to use.
    msg: The error message.

  Returns:
    A list, containing at most one assert op.
  """
  if _is_tensor(cond):
    return [control_flow_ops.Assert(cond, [msg])]
  else:
    if not cond:
      raise ex_type(msg)
    else:
      return []


def _is_tensor(x):
  """Returns `True` if `x` is a symbolic tensor-like object.

  Args:
    x: A python object to check.

  Returns:
    `True` if `x` is a `tf.Tensor` or `tf.Variable`, otherwise `False`.
  """
  return isinstance(x, (ops.Tensor, variables.Variable))


def _ImageDimensions(image, rank):
  """Returns the dimensions of an image tensor.

  Args:
    image: A rank-D Tensor. For 3-D  of shape: `[height, width, channels]`.
    rank: The expected rank of the image

  Returns:
    A list of corresponding to the dimensions of the
    input image.  Dimensions that are statically known are python integers,
    otherwise they are integer scalar tensors.
  """
  if image.get_shape().is_fully_defined():
    return image.get_shape().as_list()
  else:
    static_shape = image.get_shape().with_rank(rank).as_list()
    dynamic_shape = array_ops.unstack(array_ops.shape(image), rank)
    return [
        s if s is not None else d for s, d in zip(static_shape, dynamic_shape)
    ]


def _Check3DImage(image, require_static=True):
  """Assert that we are working with properly shaped image.

  Args:
    image: 3-D Tensor of shape [height, width, channels]
    require_static: If `True`, requires that all dimensions of `image` are known
      and non-zero.

  Raises:
    ValueError: if `image.shape` is not a 3-vector.

  Returns:
    An empty list, if `image` has fully defined dimensions. Otherwise, a list
    containing an assert op is returned.
  """
  try:
    image_shape = image.get_shape().with_rank(3)
  except ValueError:
    raise ValueError("'image' (shape %s) must be three-dimensional." %
                     image.shape)
  if require_static and not image_shape.is_fully_defined():
    raise ValueError("'image' (shape %s) must be fully defined." % image_shape)
  if any(x == 0 for x in image_shape):
    raise ValueError("all dims of 'image.shape' must be > 0: %s" % image_shape)
  if not image_shape.is_fully_defined():
    return [
        check_ops.assert_positive(
            array_ops.shape(image),
            ["all dims of 'image.shape' "
             'must be > 0.'])
    ]
  else:
    return []


def _Assert3DImage(image):
  """Assert that we are working with a properly shaped image.

    Performs the check statically if possible (i.e. if the shape
    is statically known). Otherwise adds a control dependency
    to an assert op that checks the dynamic shape.

    Args:
      image: 3-D Tensor of shape [height, width, channels]

    Raises:
      ValueError: if `image.shape` is not a 3-vector.

    Returns:
      If the shape of `image` could be verified statically, `image` is
      returned unchanged, otherwise there will be a control dependency
      added that asserts the correct dynamic shape.
    """
  return control_flow_ops.with_dependencies(
      _Check3DImage(image, require_static=False), image)


def _AssertAtLeast3DImage(image):
  """Assert that we are working with a properly shaped image.

    Performs the check statically if possible (i.e. if the shape
    is statically known). Otherwise adds a control dependency
    to an assert op that checks the dynamic shape.

    Args:
      image: >= 3-D Tensor of size [*, height, width, depth]

    Raises:
      ValueError: if image.shape is not a [>= 3] vector.

    Returns:
      If the shape of `image` could be verified statically, `image` is
      returned unchanged, otherwise there will be a control dependency
      added that asserts the correct dynamic shape.
  """
  return control_flow_ops.with_dependencies(
      _CheckAtLeast3DImage(image, require_static=False), image)


def _CheckAtLeast3DImage(image, require_static=True):
  """Assert that we are working with properly shaped image.

  Args:
    image: >= 3-D Tensor of size [*, height, width, depth]
    require_static: If `True`, requires that all dimensions of `image` are known
      and non-zero.

  Raises:
    ValueError: if image.shape is not a [>= 3] vector.

  Returns:
    An empty list, if `image` has fully defined dimensions. Otherwise, a list
    containing an assert op is returned.
  """
  try:
    if image.get_shape().ndims is None:
      image_shape = image.get_shape().with_rank(3)
    else:
      image_shape = image.get_shape().with_rank_at_least(3)
  except ValueError:
    raise ValueError("'image' must be at least three-dimensional.")
  if require_static and not image_shape.is_fully_defined():
    raise ValueError('\'image\' must be fully defined.')
  if any(x == 0 for x in image_shape):
    raise ValueError('all dims of \'image.shape\' must be > 0: %s' %
                     image_shape)
  if not image_shape.is_fully_defined():
    return [
        check_ops.assert_positive(
            array_ops.shape(image),
            ["all dims of 'image.shape' "
             'must be > 0.'])
    ]
  else:
    return []


def fix_image_flip_shape(image, result):
  """Set the shape to 3 dimensional if we don't know anything else.

  Args:
    image: original image size
    result: flipped or transformed image

  Returns:
    An image whose shape is at least None,None,None.
  """

  image_shape = image.get_shape()
  if image_shape == tensor_shape.unknown_shape():
    result.set_shape([None, None, None])
  else:
    result.set_shape(image_shape)
  return result


@tf_export('image.random_flip_up_down')
def random_flip_up_down(image, seed=None):
  """Randomly flips an image vertically (upside down).

  With a 1 in 2 chance, outputs the contents of `image` flipped along the first
  dimension, which is `height`.  Otherwise output the image as-is.

  Args:
    image: 4-D Tensor of shape `[batch, height, width, channels]` or 3-D Tensor
      of shape `[height, width, channels]`.
    seed: A Python integer. Used to create a random seed. See
      `tf.compat.v1.set_random_seed` for behavior.

  Returns:
    A tensor of the same type and shape as `image`.
  Raises:
    ValueError: if the shape of `image` not supported.
  """
  return _random_flip(image, 0, seed, 'random_flip_up_down')


@tf_export('image.random_flip_left_right')
def random_flip_left_right(image, seed=None):
  """Randomly flip an image horizontally (left to right).

  With a 1 in 2 chance, outputs the contents of `image` flipped along the
  second dimension, which is `width`.  Otherwise output the image as-is.

  Args:
    image: 4-D Tensor of shape `[batch, height, width, channels]` or 3-D Tensor
      of shape `[height, width, channels]`.
    seed: A Python integer. Used to create a random seed. See
      `tf.compat.v1.set_random_seed` for behavior.

  Returns:
    A tensor of the same type and shape as `image`.

  Raises:
    ValueError: if the shape of `image` not supported.
  """
  return _random_flip(image, 1, seed, 'random_flip_left_right')


def _random_flip(image, flip_index, seed, scope_name):
  """Randomly (50% chance) flip an image along axis `flip_index`.

  Args:
    image: 4-D Tensor of shape `[batch, height, width, channels]` or 3-D Tensor
      of shape `[height, width, channels]`.
    flip_index: Dimension along which to flip image. Vertical: 0, Horizontal: 1
    seed: A Python integer. Used to create a random seed. See
      `tf.compat.v1.set_random_seed` for behavior.
    scope_name: Name of the scope in which the ops are added.

  Returns:
    A tensor of the same type and shape as `image`.

  Raises:
    ValueError: if the shape of `image` not supported.
  """
  with ops.name_scope(None, scope_name, [image]) as scope:
    image = ops.convert_to_tensor(image, name='image')
    image = _AssertAtLeast3DImage(image)
    shape = image.get_shape()
    if shape.ndims == 3 or shape.ndims is None:
      uniform_random = random_ops.random_uniform([], 0, 1.0, seed=seed)
      mirror_cond = math_ops.less(uniform_random, .5)
      result = control_flow_ops.cond(
          mirror_cond,
          lambda: array_ops.reverse(image, [flip_index]),
          lambda: image,
          name=scope)
      return fix_image_flip_shape(image, result)
    elif shape.ndims == 4:
      batch_size = array_ops.shape(image)[0]
      uniform_random = random_ops.random_uniform([batch_size],
                                                 0,
                                                 1.0,
                                                 seed=seed)
      flips = math_ops.round(
          array_ops.reshape(uniform_random, [batch_size, 1, 1, 1]))
      flips = math_ops.cast(flips, image.dtype)
      flipped_input = array_ops.reverse(image, [flip_index + 1])
      return flips * flipped_input + (1 - flips) * image
    else:
      raise ValueError('\'image\' must have either 3 or 4 dimensions.')


@tf_export('image.flip_left_right')
def flip_left_right(image):
  """Flip an image horizontally (left to right).

  Outputs the contents of `image` flipped along the width dimension.

  See also `reverse()`.

  Args:
    image: 4-D Tensor of shape `[batch, height, width, channels]` or 3-D Tensor
      of shape `[height, width, channels]`.

  Returns:
    A tensor of the same type and shape as `image`.

  Raises:
    ValueError: if the shape of `image` not supported.
  """
  return _flip(image, 1, 'flip_left_right')


@tf_export('image.flip_up_down')
def flip_up_down(image):
  """Flip an image vertically (upside down).

  Outputs the contents of `image` flipped along the height dimension.

  See also `reverse()`.

  Args:
    image: 4-D Tensor of shape `[batch, height, width, channels]` or 3-D Tensor
      of shape `[height, width, channels]`.

  Returns:
    A tensor of the same type and shape as `image`.

  Raises:
    ValueError: if the shape of `image` not supported.
  """
  return _flip(image, 0, 'flip_up_down')


def _flip(image, flip_index, scope_name):
  """Flip an image either horizontally or vertically.

  Outputs the contents of `image` flipped along the dimension `flip_index`.

  See also `reverse()`.

  Args:
    image: 4-D Tensor of shape `[batch, height, width, channels]` or 3-D Tensor
      of shape `[height, width, channels]`.
    flip_index: 0 For vertical, 1 for horizontal.

  Returns:
    A tensor of the same type and shape as `image`.

  Raises:
    ValueError: if the shape of `image` not supported.
  """
  with ops.name_scope(None, scope_name, [image]):
    image = ops.convert_to_tensor(image, name='image')
    image = _AssertAtLeast3DImage(image)
    shape = image.get_shape()
    if shape.ndims == 3 or shape.ndims is None:
      return fix_image_flip_shape(image, array_ops.reverse(image, [flip_index]))
    elif shape.ndims == 4:
      return array_ops.reverse(image, [flip_index + 1])
    else:
      raise ValueError('\'image\' must have either 3 or 4 dimensions.')


@tf_export('image.rot90')
def rot90(image, k=1, name=None):
  """Rotate image(s) counter-clockwise by 90 degrees.

  Args:
    image: 4-D Tensor of shape `[batch, height, width, channels]` or 3-D Tensor
      of shape `[height, width, channels]`.
    k: A scalar integer. The number of times the image is rotated by 90 degrees.
    name: A name for this operation (optional).

  Returns:
    A rotated tensor of the same type and shape as `image`.

  Raises:
    ValueError: if the shape of `image` not supported.
  """
  with ops.name_scope(name, 'rot90', [image, k]) as scope:
    image = ops.convert_to_tensor(image, name='image')
    image = _AssertAtLeast3DImage(image)
    k = ops.convert_to_tensor(k, dtype=dtypes.int32, name='k')
    k.get_shape().assert_has_rank(0)
    k = math_ops.mod(k, 4)

    shape = image.get_shape()
    if shape.ndims == 3 or shape.ndims is None:
      return _rot90_3D(image, k, scope)
    elif shape.ndims == 4:
      return _rot90_4D(image, k, scope)
    else:
      raise ValueError('\'image\' must have either 3 or 4 dimensions.')


def _rot90_3D(image, k, name_scope):
  """Rotate image counter-clockwise by 90 degrees `k` times.

  Args:
    image: 3-D Tensor of shape `[height, width, channels]`.
    k: A scalar integer. The number of times the image is rotated by 90 degrees.
    name_scope: A valid TensorFlow name scope.

  Returns:
    A 3-D tensor of the same type and shape as `image`.

  """

  def _rot90():
    return array_ops.transpose(array_ops.reverse_v2(image, [1]), [1, 0, 2])

  def _rot180():
    return array_ops.reverse_v2(image, [0, 1])

  def _rot270():
    return array_ops.reverse_v2(array_ops.transpose(image, [1, 0, 2]), [1])

  cases = [(math_ops.equal(k, 1), _rot90), (math_ops.equal(k, 2), _rot180),
           (math_ops.equal(k, 3), _rot270)]

  result = control_flow_ops.case(
      cases, default=lambda: image, exclusive=True, name=name_scope)
  result.set_shape([None, None, image.get_shape()[2]])
  return result


def _rot90_4D(images, k, name_scope):
  """Rotate batch of images counter-clockwise by 90 degrees `k` times.

  Args:
    images: 4-D Tensor of shape `[height, width, channels]`.
    k: A scalar integer. The number of times the images are rotated by 90
      degrees.
    name_scope: A valid TensorFlow name scope.

  Returns:
    A 4-D tensor of the same type and shape as `images`.

  """

  def _rot90():
    return array_ops.transpose(array_ops.reverse_v2(images, [2]), [0, 2, 1, 3])

  def _rot180():
    return array_ops.reverse_v2(images, [1, 2])

  def _rot270():
    return array_ops.reverse_v2(array_ops.transpose(images, [0, 2, 1, 3]), [2])

  cases = [(math_ops.equal(k, 1), _rot90), (math_ops.equal(k, 2), _rot180),
           (math_ops.equal(k, 3), _rot270)]

  result = control_flow_ops.case(
      cases, default=lambda: images, exclusive=True, name=name_scope)
  shape = result.get_shape()
  result.set_shape([shape[0], None, None, shape[3]])
  return result


@tf_export('image.transpose', v1=['image.transpose', 'image.transpose_image'])
def transpose(image, name=None):
  """Transpose image(s) by swapping the height and width dimension.

  Args:
    image: 4-D Tensor of shape `[batch, height, width, channels]` or 3-D Tensor
      of shape `[height, width, channels]`.
    name: A name for this operation (optional).

  Returns:
    If `image` was 4-D, a 4-D float Tensor of shape
   `[batch, width, height, channels]`
    If `image` was 3-D, a 3-D float Tensor of shape
   `[width, height, channels]`

  Raises:
    ValueError: if the shape of `image` not supported.
  """
  with ops.name_scope(name, 'transpose', [image]):
    image = ops.convert_to_tensor(image, name='image')
    image = _AssertAtLeast3DImage(image)
    shape = image.get_shape()
    if shape.ndims == 3 or shape.ndims is None:
      return array_ops.transpose(image, [1, 0, 2], name=name)
    elif shape.ndims == 4:
      return array_ops.transpose(image, [0, 2, 1, 3], name=name)
    else:
      raise ValueError('\'image\' must have either 3 or 4 dimensions.')


@tf_export('image.central_crop')
def central_crop(image, central_fraction):
  """Crop the central region of the image(s).

  Remove the outer parts of an image but retain the central region of the image
  along each dimension. If we specify central_fraction = 0.5, this function
  returns the region marked with "X" in the below diagram.

       --------
      |        |
      |  XXXX  |
      |  XXXX  |
      |        |   where "X" is the central 50% of the image.
       --------

  This function works on either a single image (`image` is a 3-D Tensor), or a
  batch of images (`image` is a 4-D Tensor).

  Args:
    image: Either a 3-D float Tensor of shape [height, width, depth], or a 4-D
      Tensor of shape [batch_size, height, width, depth].
    central_fraction: float (0, 1], fraction of size to crop

  Raises:
    ValueError: if central_crop_fraction is not within (0, 1].

  Returns:
    3-D / 4-D float Tensor, as per the input.
  """
  with ops.name_scope(None, 'central_crop', [image]):
    image = ops.convert_to_tensor(image, name='image')
    if central_fraction <= 0.0 or central_fraction > 1.0:
      raise ValueError('central_fraction must be within (0, 1]')
    if central_fraction == 1.0:
      return image

    _AssertAtLeast3DImage(image)
    rank = image.get_shape().ndims
    if rank != 3 and rank != 4:
      raise ValueError('`image` should either be a Tensor with rank = 3 or '
                       'rank = 4. Had rank = {}.'.format(rank))

    # Helper method to return the `idx`-th dimension of `tensor`, along with
    # a boolean signifying if the dimension is dynamic.
    def _get_dim(tensor, idx):
      static_shape = tensor.get_shape().dims[idx].value
      if static_shape is not None:
        return static_shape, False
      return array_ops.shape(tensor)[idx], True

    # Get the height, width, depth (and batch size, if the image is a 4-D
    # tensor).
    if rank == 3:
      img_h, dynamic_h = _get_dim(image, 0)
      img_w, dynamic_w = _get_dim(image, 1)
      img_d = image.get_shape()[2]
    else:
      img_bs = image.get_shape()[0]
      img_h, dynamic_h = _get_dim(image, 1)
      img_w, dynamic_w = _get_dim(image, 2)
      img_d = image.get_shape()[3]

    # Compute the bounding boxes for the crop. The type and value of the
    # bounding boxes depend on the `image` tensor's rank and whether / not the
    # dimensions are statically defined.
    if dynamic_h:
      img_hd = math_ops.cast(img_h, dtypes.float64)
      bbox_h_start = math_ops.cast((img_hd - img_hd * central_fraction) / 2,
                                   dtypes.int32)
    else:
      img_hd = float(img_h)
      bbox_h_start = int((img_hd - img_hd * central_fraction) / 2)

    if dynamic_w:
      img_wd = math_ops.cast(img_w, dtypes.float64)
      bbox_w_start = math_ops.cast((img_wd - img_wd * central_fraction) / 2,
                                   dtypes.int32)
    else:
      img_wd = float(img_w)
      bbox_w_start = int((img_wd - img_wd * central_fraction) / 2)

    bbox_h_size = img_h - bbox_h_start * 2
    bbox_w_size = img_w - bbox_w_start * 2

    if rank == 3:
      bbox_begin = array_ops.stack([bbox_h_start, bbox_w_start, 0])
      bbox_size = array_ops.stack([bbox_h_size, bbox_w_size, -1])
    else:
      bbox_begin = array_ops.stack([0, bbox_h_start, bbox_w_start, 0])
      bbox_size = array_ops.stack([-1, bbox_h_size, bbox_w_size, -1])

    image = array_ops.slice(image, bbox_begin, bbox_size)

    # Reshape the `image` tensor to the desired size.
    if rank == 3:
      image.set_shape([
          None if dynamic_h else bbox_h_size,
          None if dynamic_w else bbox_w_size, img_d
      ])
    else:
      image.set_shape([
          img_bs, None if dynamic_h else bbox_h_size,
          None if dynamic_w else bbox_w_size, img_d
      ])
    return image


@tf_export('image.pad_to_bounding_box')
def pad_to_bounding_box(image, offset_height, offset_width, target_height,
                        target_width):
  """Pad `image` with zeros to the specified `height` and `width`.

  Adds `offset_height` rows of zeros on top, `offset_width` columns of
  zeros on the left, and then pads the image on the bottom and right
  with zeros until it has dimensions `target_height`, `target_width`.

  This op does nothing if `offset_*` is zero and the image already has size
  `target_height` by `target_width`.

  Args:
    image: 4-D Tensor of shape `[batch, height, width, channels]` or 3-D Tensor
      of shape `[height, width, channels]`.
    offset_height: Number of rows of zeros to add on top.
    offset_width: Number of columns of zeros to add on the left.
    target_height: Height of output image.
    target_width: Width of output image.

  Returns:
    If `image` was 4-D, a 4-D float Tensor of shape
    `[batch, target_height, target_width, channels]`
    If `image` was 3-D, a 3-D float Tensor of shape
    `[target_height, target_width, channels]`

  Raises:
    ValueError: If the shape of `image` is incompatible with the `offset_*` or
      `target_*` arguments, or either `offset_height` or `offset_width` is
      negative.
  """
  with ops.name_scope(None, 'pad_to_bounding_box', [image]):
    image = ops.convert_to_tensor(image, name='image')

    is_batch = True
    image_shape = image.get_shape()
    if image_shape.ndims == 3:
      is_batch = False
      image = array_ops.expand_dims(image, 0)
    elif image_shape.ndims is None:
      is_batch = False
      image = array_ops.expand_dims(image, 0)
      image.set_shape([None] * 4)
    elif image_shape.ndims != 4:
      raise ValueError('\'image\' must have either 3 or 4 dimensions.')

    assert_ops = _CheckAtLeast3DImage(image, require_static=False)
    batch, height, width, depth = _ImageDimensions(image, rank=4)

    after_padding_width = target_width - offset_width - width

    after_padding_height = target_height - offset_height - height

    assert_ops += _assert(offset_height >= 0, ValueError,
                          'offset_height must be >= 0')
    assert_ops += _assert(offset_width >= 0, ValueError,
                          'offset_width must be >= 0')
    assert_ops += _assert(after_padding_width >= 0, ValueError,
                          'width must be <= target - offset')
    assert_ops += _assert(after_padding_height >= 0, ValueError,
                          'height must be <= target - offset')
    image = control_flow_ops.with_dependencies(assert_ops, image)

    # Do not pad on the depth dimensions.
    paddings = array_ops.reshape(
        array_ops.stack([
            0, 0, offset_height, after_padding_height, offset_width,
            after_padding_width, 0, 0
        ]), [4, 2])
    padded = array_ops.pad(image, paddings)

    padded_shape = [
        None if _is_tensor(i) else i
        for i in [batch, target_height, target_width, depth]
    ]
    padded.set_shape(padded_shape)

    if not is_batch:
      padded = array_ops.squeeze(padded, axis=[0])

    return padded


@tf_export('image.crop_to_bounding_box')
def crop_to_bounding_box(image, offset_height, offset_width, target_height,
                         target_width):
  """Crops an image to a specified bounding box.

  This op cuts a rectangular part out of `image`. The top-left corner of the
  returned image is at `offset_height, offset_width` in `image`, and its
  lower-right corner is at
  `offset_height + target_height, offset_width + target_width`.

  Args:
    image: 4-D Tensor of shape `[batch, height, width, channels]` or 3-D Tensor
      of shape `[height, width, channels]`.
    offset_height: Vertical coordinate of the top-left corner of the result in
      the input.
    offset_width: Horizontal coordinate of the top-left corner of the result in
      the input.
    target_height: Height of the result.
    target_width: Width of the result.

  Returns:
    If `image` was 4-D, a 4-D float Tensor of shape
    `[batch, target_height, target_width, channels]`
    If `image` was 3-D, a 3-D float Tensor of shape
    `[target_height, target_width, channels]`

  Raises:
    ValueError: If the shape of `image` is incompatible with the `offset_*` or
      `target_*` arguments, or either `offset_height` or `offset_width` is
      negative, or either `target_height` or `target_width` is not positive.
  """
  with ops.name_scope(None, 'crop_to_bounding_box', [image]):
    image = ops.convert_to_tensor(image, name='image')

    is_batch = True
    image_shape = image.get_shape()
    if image_shape.ndims == 3:
      is_batch = False
      image = array_ops.expand_dims(image, 0)
    elif image_shape.ndims is None:
      is_batch = False
      image = array_ops.expand_dims(image, 0)
      image.set_shape([None] * 4)
    elif image_shape.ndims != 4:
      raise ValueError('\'image\' must have either 3 or 4 dimensions.')

    assert_ops = _CheckAtLeast3DImage(image, require_static=False)

    batch, height, width, depth = _ImageDimensions(image, rank=4)

    assert_ops += _assert(offset_width >= 0, ValueError,
                          'offset_width must be >= 0.')
    assert_ops += _assert(offset_height >= 0, ValueError,
                          'offset_height must be >= 0.')
    assert_ops += _assert(target_width > 0, ValueError,
                          'target_width must be > 0.')
    assert_ops += _assert(target_height > 0, ValueError,
                          'target_height must be > 0.')
    assert_ops += _assert(width >= (target_width + offset_width), ValueError,
                          'width must be >= target + offset.')
    assert_ops += _assert(height >= (target_height + offset_height), ValueError,
                          'height must be >= target + offset.')
    image = control_flow_ops.with_dependencies(assert_ops, image)

    cropped = array_ops.slice(
        image, array_ops.stack([0, offset_height, offset_width, 0]),
        array_ops.stack([-1, target_height, target_width, -1]))

    cropped_shape = [
        None if _is_tensor(i) else i
        for i in [batch, target_height, target_width, depth]
    ]
    cropped.set_shape(cropped_shape)

    if not is_batch:
      cropped = array_ops.squeeze(cropped, axis=[0])

    return cropped


@tf_export('image.resize_with_crop_or_pad',
           v1=['image.resize_with_crop_or_pad',
               'image.resize_image_with_crop_or_pad'])
def resize_image_with_crop_or_pad(image, target_height, target_width):
  """Crops and/or pads an image to a target width and height.

  Resizes an image to a target width and height by either centrally
  cropping the image or padding it evenly with zeros.

  If `width` or `height` is greater than the specified `target_width` or
  `target_height` respectively, this op centrally crops along that dimension.
  If `width` or `height` is smaller than the specified `target_width` or
  `target_height` respectively, this op centrally pads with 0 along that
  dimension.

  Args:
    image: 4-D Tensor of shape `[batch, height, width, channels]` or 3-D Tensor
      of shape `[height, width, channels]`.
    target_height: Target height.
    target_width: Target width.

  Raises:
    ValueError: if `target_height` or `target_width` are zero or negative.

  Returns:
    Cropped and/or padded image.
    If `images` was 4-D, a 4-D float Tensor of shape
    `[batch, new_height, new_width, channels]`.
    If `images` was 3-D, a 3-D float Tensor of shape
    `[new_height, new_width, channels]`.
  """
  with ops.name_scope(None, 'resize_image_with_crop_or_pad', [image]):
    image = ops.convert_to_tensor(image, name='image')
    image_shape = image.get_shape()
    is_batch = True
    if image_shape.ndims == 3:
      is_batch = False
      image = array_ops.expand_dims(image, 0)
    elif image_shape.ndims is None:
      is_batch = False
      image = array_ops.expand_dims(image, 0)
      image.set_shape([None] * 4)
    elif image_shape.ndims != 4:
      raise ValueError('\'image\' must have either 3 or 4 dimensions.')

    assert_ops = _CheckAtLeast3DImage(image, require_static=False)
    assert_ops += _assert(target_width > 0, ValueError,
                          'target_width must be > 0.')
    assert_ops += _assert(target_height > 0, ValueError,
                          'target_height must be > 0.')

    image = control_flow_ops.with_dependencies(assert_ops, image)
    # `crop_to_bounding_box` and `pad_to_bounding_box` have their own checks.
    # Make sure our checks come first, so that error messages are clearer.
    if _is_tensor(target_height):
      target_height = control_flow_ops.with_dependencies(
          assert_ops, target_height)
    if _is_tensor(target_width):
      target_width = control_flow_ops.with_dependencies(assert_ops,
                                                        target_width)

    def max_(x, y):
      if _is_tensor(x) or _is_tensor(y):
        return math_ops.maximum(x, y)
      else:
        return max(x, y)

    def min_(x, y):
      if _is_tensor(x) or _is_tensor(y):
        return math_ops.minimum(x, y)
      else:
        return min(x, y)

    def equal_(x, y):
      if _is_tensor(x) or _is_tensor(y):
        return math_ops.equal(x, y)
      else:
        return x == y

    _, height, width, _ = _ImageDimensions(image, rank=4)
    width_diff = target_width - width
    offset_crop_width = max_(-width_diff // 2, 0)
    offset_pad_width = max_(width_diff // 2, 0)

    height_diff = target_height - height
    offset_crop_height = max_(-height_diff // 2, 0)
    offset_pad_height = max_(height_diff // 2, 0)

    # Maybe crop if needed.
    cropped = crop_to_bounding_box(image, offset_crop_height, offset_crop_width,
                                   min_(target_height, height),
                                   min_(target_width, width))

    # Maybe pad if needed.
    resized = pad_to_bounding_box(cropped, offset_pad_height, offset_pad_width,
                                  target_height, target_width)

    # In theory all the checks below are redundant.
    if resized.get_shape().ndims is None:
      raise ValueError('resized contains no shape.')

    _, resized_height, resized_width, _ = _ImageDimensions(resized, rank=4)

    assert_ops = []
    assert_ops += _assert(
        equal_(resized_height, target_height), ValueError,
        'resized height is not correct.')
    assert_ops += _assert(
        equal_(resized_width, target_width), ValueError,
        'resized width is not correct.')

    resized = control_flow_ops.with_dependencies(assert_ops, resized)

    if not is_batch:
      resized = array_ops.squeeze(resized, axis=[0])

    return resized


@tf_export(v1=['image.ResizeMethod'])
class ResizeMethodV1(object):
  BILINEAR = 0
  NEAREST_NEIGHBOR = 1
  BICUBIC = 2
  AREA = 3


@tf_export('image.ResizeMethod', v1=[])
class ResizeMethod(object):
  BILINEAR = 'bilinear'
  NEAREST_NEIGHBOR = 'nearest'
  BICUBIC = 'bicubic'
  AREA = 'area'
  LANCZOS3 = 'lanczos3'
  LANCZOS5 = 'lanczos5'
  GAUSSIAN = 'gaussian'
  MITCHELLCUBIC = 'mitchellcubic'


def _resize_images_common(images, resizer_fn, size, preserve_aspect_ratio, name,
                          skip_resize_if_same):
  """Core functionality for v1 and v2 resize functions."""
  with ops.name_scope(name, 'resize', [images, size]):
    images = ops.convert_to_tensor(images, name='images')
    if images.get_shape().ndims is None:
      raise ValueError('\'images\' contains no shape.')
    # TODO(shlens): Migrate this functionality to the underlying Op's.
    is_batch = True
    if images.get_shape().ndims == 3:
      is_batch = False
      images = array_ops.expand_dims(images, 0)
    elif images.get_shape().ndims != 4:
      raise ValueError('\'images\' must have either 3 or 4 dimensions.')

    _, height, width, _ = images.get_shape().as_list()

    try:
      size = ops.convert_to_tensor(size, dtypes.int32, name='size')
    except (TypeError, ValueError):
      raise ValueError('\'size\' must be a 1-D int32 Tensor')
    if not size.get_shape().is_compatible_with([2]):
      raise ValueError('\'size\' must be a 1-D Tensor of 2 elements: '
                       'new_height, new_width')
    size_const_as_shape = tensor_util.constant_value_as_shape(size)
    new_height_const = size_const_as_shape.dims[0].value
    new_width_const = size_const_as_shape.dims[1].value

    if preserve_aspect_ratio:
      # Get the current shapes of the image, even if dynamic.
      _, current_height, current_width, _ = _ImageDimensions(images, rank=4)

      # do the computation to find the right scale and height/width.
      scale_factor_height = (
          math_ops.cast(new_height_const, dtypes.float32) /
          math_ops.cast(current_height, dtypes.float32))
      scale_factor_width = (
          math_ops.cast(new_width_const, dtypes.float32) /
          math_ops.cast(current_width, dtypes.float32))
      scale_factor = math_ops.minimum(scale_factor_height, scale_factor_width)
      scaled_height_const = math_ops.cast(
          math_ops.round(scale_factor *
                         math_ops.cast(current_height, dtypes.float32)),
          dtypes.int32)
      scaled_width_const = math_ops.cast(
          math_ops.round(scale_factor *
                         math_ops.cast(current_width, dtypes.float32)),
          dtypes.int32)

      # NOTE: Reset the size and other constants used later.
      size = ops.convert_to_tensor([scaled_height_const, scaled_width_const],
                                   dtypes.int32,
                                   name='size')
      size_const_as_shape = tensor_util.constant_value_as_shape(size)
      new_height_const = size_const_as_shape.dims[0].value
      new_width_const = size_const_as_shape.dims[1].value

    # If we can determine that the height and width will be unmodified by this
    # transformation, we avoid performing the resize.
    if skip_resize_if_same and all(
        x is not None
        for x in [new_width_const, width, new_height_const, height]) and (
            width == new_width_const and height == new_height_const):
      if not is_batch:
        images = array_ops.squeeze(images, axis=[0])
      return images

    images = resizer_fn(images, size)

    # NOTE(mrry): The shape functions for the resize ops cannot unpack
    # the packed values in `new_size`, so set the shape here.
    images.set_shape([None, new_height_const, new_width_const, None])

    if not is_batch:
      images = array_ops.squeeze(images, axis=[0])
    return images


@tf_export(v1=['image.resize_images', 'image.resize'])
def resize_images(images,
                  size,
                  method=ResizeMethodV1.BILINEAR,
                  align_corners=False,
                  preserve_aspect_ratio=False,
                  name=None):
  """Resize `images` to `size` using the specified `method`.

  Resized images will be distorted if their original aspect ratio is not
  the same as `size`.  To avoid distortions see
  `tf.compat.v1.image.resize_image_with_pad`.

  `method` can be one of:

  *   <b>`ResizeMethod.BILINEAR`</b>: [Bilinear interpolation.](
    https://en.wikipedia.org/wiki/Bilinear_interpolation)
  *   <b>`ResizeMethod.NEAREST_NEIGHBOR`</b>: [Nearest neighbor interpolation.](
    https://en.wikipedia.org/wiki/Nearest-neighbor_interpolation)
  *   <b>`ResizeMethod.BICUBIC`</b>: [Bicubic interpolation.](
    https://en.wikipedia.org/wiki/Bicubic_interpolation)
  *   <b>`ResizeMethod.AREA`</b>: Area interpolation.

  The return value has the same type as `images` if `method` is
  `ResizeMethod.NEAREST_NEIGHBOR`. It will also have the same type as `images`
  if the size of `images` can be statically determined to be the same as `size`,
  because `images` is returned in this case. Otherwise, the return value has
  type `float32`.

  Args:
    images: 4-D Tensor of shape `[batch, height, width, channels]` or 3-D Tensor
      of shape `[height, width, channels]`.
    size: A 1-D int32 Tensor of 2 elements: `new_height, new_width`.  The new
      size for the images.
    method: ResizeMethod.  Defaults to `ResizeMethod.BILINEAR`.
    align_corners: bool.  If True, the centers of the 4 corner pixels of the
      input and output tensors are aligned, preserving the values at the corner
      pixels. Defaults to `False`.
    preserve_aspect_ratio: Whether to preserve the aspect ratio. If this is set,
      then `images` will be resized to a size that fits in `size` while
      preserving the aspect ratio of the original image. Scales up the image if
      `size` is bigger than the current size of the `image`. Defaults to False.
    name: A name for this operation (optional).

  Raises:
    ValueError: if the shape of `images` is incompatible with the
      shape arguments to this function
    ValueError: if `size` has invalid shape or type.
    ValueError: if an unsupported resize method is specified.

  Returns:
    If `images` was 4-D, a 4-D float Tensor of shape
    `[batch, new_height, new_width, channels]`.
    If `images` was 3-D, a 3-D float Tensor of shape
    `[new_height, new_width, channels]`.
  """

  def resize_fn(images_t, new_size):
    """Legacy resize core function, passed to _resize_images_common."""
    if method == ResizeMethodV1.BILINEAR or method == ResizeMethod.BILINEAR:
      return gen_image_ops.resize_bilinear(
          images_t, new_size, align_corners=align_corners)
    elif (method == ResizeMethodV1.NEAREST_NEIGHBOR or
          method == ResizeMethod.NEAREST_NEIGHBOR):
      return gen_image_ops.resize_nearest_neighbor(
          images_t, new_size, align_corners=align_corners)
    elif method == ResizeMethodV1.BICUBIC or method == ResizeMethod.BICUBIC:
      return gen_image_ops.resize_bicubic(
          images_t, new_size, align_corners=align_corners)
    elif method == ResizeMethodV1.AREA or method == ResizeMethod.AREA:
      return gen_image_ops.resize_area(
          images_t, new_size, align_corners=align_corners)
    else:
      raise ValueError('Resize method is not implemented.')

  return _resize_images_common(
      images,
      resize_fn,
      size,
      preserve_aspect_ratio=preserve_aspect_ratio,
      name=name,
      skip_resize_if_same=True)


@tf_export('image.resize', v1=[])
def resize_images_v2(images,
                     size,
                     method=ResizeMethod.BILINEAR,
                     preserve_aspect_ratio=False,
                     antialias=False,
                     name=None):
  """Resize `images` to `size` using the specified `method`.

  Resized images will be distorted if their original aspect ratio is not
  the same as `size`.  To avoid distortions see
  `tf.image.resize_with_pad`.

  When 'antialias' is true, the sampling filter will anti-alias the input image
  as well as interpolate.   When downsampling an image with [anti-aliasing](
  https://en.wikipedia.org/wiki/Spatial_anti-aliasing) the sampling filter
  kernel is scaled in order to properly anti-alias the input image signal.
  'antialias' has no effect when upsampling an image.

  *   <b>`bilinear`</b>: [Bilinear interpolation.](
    https://en.wikipedia.org/wiki/Bilinear_interpolation) If 'antialias' is
    true, becomes a hat/tent filter function with radius 1 when downsampling.
  *   <b>`lanczos3`</b>:  [Lanczos kernel](
    https://en.wikipedia.org/wiki/Lanczos_resampling) with radius 3.
    High-quality practical filter but may have some ringing especially on
    synthetic images.
  *   <b>`lanczos5`</b>: [Lanczos kernel] (
    https://en.wikipedia.org/wiki/Lanczos_resampling) with radius 5.
    Very-high-quality filter but may have stronger ringing.
  *   <b>`bicubic`</b>: [Cubic interpolant](
    https://en.wikipedia.org/wiki/Bicubic_interpolation) of Keys. Equivalent to
    Catmull-Rom kernel. Reasonably good quality and faster than Lanczos3Kernel,
    particularly when upsampling.
  *   <b>`gaussian`</b>: [Gaussian kernel](
    https://en.wikipedia.org/wiki/Gaussian_filter) with radius 3,
    sigma = 1.5 / 3.0.
  *   <b>`nearest`</b>: [Nearest neighbor interpolation.](
    https://en.wikipedia.org/wiki/Nearest-neighbor_interpolation)
    'antialias' has no effect when used with nearest neighbor interpolation.
  *   <b>`area`</b>: Anti-aliased resampling with area interpolation.
    'antialias' has no effect when used with area interpolation; it
    always anti-aliases.
  *   <b>`mitchellcubic`</b>: Mitchell-Netravali Cubic non-interpolating filter.
    For synthetic images (especially those lacking proper prefiltering), less
    ringing than Keys cubic kernel but less sharp.

  Note that near image edges the filtering kernel may be partially outside the
  image boundaries. For these pixels, only input pixels inside the image will be
  included in the filter sum, and the output value will be appropriately
  normalized.

  The return value has the same type as `images` if `method` is
  `ResizeMethod.NEAREST_NEIGHBOR`. Otherwise, the return value has type
  `float32`.

  Args:
    images: 4-D Tensor of shape `[batch, height, width, channels]` or 3-D Tensor
      of shape `[height, width, channels]`.
    size: A 1-D int32 Tensor of 2 elements: `new_height, new_width`.  The new
      size for the images.
    method: ResizeMethod.  Defaults to `bilinear`.
    preserve_aspect_ratio: Whether to preserve the aspect ratio. If this is set,
      then `images` will be resized to a size that fits in `size` while
      preserving the aspect ratio of the original image. Scales up the image if
      `size` is bigger than the current size of the `image`. Defaults to False.
    antialias: Whether to use an anti-aliasing filter when downsampling an
      image.
    name: A name for this operation (optional).

  Raises:
    ValueError: if the shape of `images` is incompatible with the
      shape arguments to this function
    ValueError: if `size` has invalid shape or type.
    ValueError: if an unsupported resize method is specified.

  Returns:
    If `images` was 4-D, a 4-D float Tensor of shape
    `[batch, new_height, new_width, channels]`.
    If `images` was 3-D, a 3-D float Tensor of shape
    `[new_height, new_width, channels]`.
  """

  def resize_fn(images_t, new_size):
    """Resize core function, passed to _resize_images_common."""
    scale_and_translate_methods = [
        ResizeMethod.LANCZOS3, ResizeMethod.LANCZOS5, ResizeMethod.GAUSSIAN,
        ResizeMethod.MITCHELLCUBIC
    ]

    def resize_with_scale_and_translate(method):
      scale = (
          math_ops.cast(new_size, dtype=dtypes.float32) /
          math_ops.cast(array_ops.shape(images_t)[1:3], dtype=dtypes.float32))
      return gen_image_ops.scale_and_translate(
          images_t,
          new_size,
          scale,
          array_ops.zeros([2]),
          kernel_type=method,
          antialias=antialias)

    if method == ResizeMethod.BILINEAR:
      if antialias:
        return resize_with_scale_and_translate('triangle')
      else:
        return gen_image_ops.resize_bilinear(
            images_t, new_size, half_pixel_centers=True)
    elif method == ResizeMethod.NEAREST_NEIGHBOR:
      return gen_image_ops.resize_nearest_neighbor(
          images_t, new_size, half_pixel_centers=True)
    elif method == ResizeMethod.BICUBIC:
      if antialias:
        return resize_with_scale_and_translate('keyscubic')
      else:
        return gen_image_ops.resize_bicubic(
            images_t, new_size, half_pixel_centers=True)
    elif method == ResizeMethod.AREA:
      return gen_image_ops.resize_area(images_t, new_size)
    elif method in scale_and_translate_methods:
      return resize_with_scale_and_translate(method)
    else:
      raise ValueError('Resize method is not implemented.')

  return _resize_images_common(
      images,
      resize_fn,
      size,
      preserve_aspect_ratio=preserve_aspect_ratio,
      name=name,
      skip_resize_if_same=False)


def _resize_image_with_pad_common(image, target_height, target_width,
                                  resize_fn):
  """Core functionality for v1 and v2 resize_image_with_pad functions."""
  with ops.name_scope(None, 'resize_image_with_pad', [image]):
    image = ops.convert_to_tensor(image, name='image')
    image_shape = image.get_shape()
    is_batch = True
    if image_shape.ndims == 3:
      is_batch = False
      image = array_ops.expand_dims(image, 0)
    elif image_shape.ndims is None:
      is_batch = False
      image = array_ops.expand_dims(image, 0)
      image.set_shape([None] * 4)
    elif image_shape.ndims != 4:
      raise ValueError('\'image\' must have either 3 or 4 dimensions.')

    assert_ops = _CheckAtLeast3DImage(image, require_static=False)
    assert_ops += _assert(target_width > 0, ValueError,
                          'target_width must be > 0.')
    assert_ops += _assert(target_height > 0, ValueError,
                          'target_height must be > 0.')

    image = control_flow_ops.with_dependencies(assert_ops, image)

    def max_(x, y):
      if _is_tensor(x) or _is_tensor(y):
        return math_ops.maximum(x, y)
      else:
        return max(x, y)

    _, height, width, _ = _ImageDimensions(image, rank=4)

    # convert values to float, to ease divisions
    f_height = math_ops.cast(height, dtype=dtypes.float64)
    f_width = math_ops.cast(width, dtype=dtypes.float64)
    f_target_height = math_ops.cast(target_height, dtype=dtypes.float64)
    f_target_width = math_ops.cast(target_width, dtype=dtypes.float64)

    # Find the ratio by which the image must be adjusted
    # to fit within the target
    ratio = max_(f_width / f_target_width, f_height / f_target_height)
    resized_height_float = f_height / ratio
    resized_width_float = f_width / ratio
    resized_height = math_ops.cast(
        math_ops.floor(resized_height_float), dtype=dtypes.int32)
    resized_width = math_ops.cast(
        math_ops.floor(resized_width_float), dtype=dtypes.int32)

    padding_height = (f_target_height - resized_height_float) / 2
    padding_width = (f_target_width - resized_width_float) / 2
    f_padding_height = math_ops.floor(padding_height)
    f_padding_width = math_ops.floor(padding_width)
    p_height = max_(0, math_ops.cast(f_padding_height, dtype=dtypes.int32))
    p_width = max_(0, math_ops.cast(f_padding_width, dtype=dtypes.int32))

    # Resize first, then pad to meet requested dimensions
    resized = resize_fn(image, [resized_height, resized_width])

    padded = pad_to_bounding_box(resized, p_height, p_width, target_height,
                                 target_width)

    if padded.get_shape().ndims is None:
      raise ValueError('padded contains no shape.')

    _ImageDimensions(padded, rank=4)

    if not is_batch:
      padded = array_ops.squeeze(padded, axis=[0])

    return padded


@tf_export(v1=['image.resize_image_with_pad'])
def resize_image_with_pad_v1(image,
                             target_height,
                             target_width,
                             method=ResizeMethodV1.BILINEAR,
                             align_corners=False):
  """Resizes and pads an image to a target width and height.

  Resizes an image to a target width and height by keeping
  the aspect ratio the same without distortion. If the target
  dimensions don't match the image dimensions, the image
  is resized and then padded with zeroes to match requested
  dimensions.

  Args:
    image: 4-D Tensor of shape `[batch, height, width, channels]` or 3-D Tensor
      of shape `[height, width, channels]`.
    target_height: Target height.
    target_width: Target width.
    method: Method to use for resizing image. See `resize_images()`
    align_corners: bool.  If True, the centers of the 4 corner pixels of the
      input and output tensors are aligned, preserving the values at the corner
      pixels. Defaults to `False`.

  Raises:
    ValueError: if `target_height` or `target_width` are zero or negative.

  Returns:
    Resized and padded image.
    If `images` was 4-D, a 4-D float Tensor of shape
    `[batch, new_height, new_width, channels]`.
    If `images` was 3-D, a 3-D float Tensor of shape
    `[new_height, new_width, channels]`.
  """

  def _resize_fn(im, new_size):
    return resize_images(im, new_size, method, align_corners=align_corners)

  return _resize_image_with_pad_common(image, target_height, target_width,
                                       _resize_fn)


@tf_export('image.resize_with_pad', v1=[])
def resize_image_with_pad_v2(image,
                             target_height,
                             target_width,
                             method=ResizeMethod.BILINEAR,
                             antialias=False):
  """Resizes and pads an image to a target width and height.

  Resizes an image to a target width and height by keeping
  the aspect ratio the same without distortion. If the target
  dimensions don't match the image dimensions, the image
  is resized and then padded with zeroes to match requested
  dimensions.

  Args:
    image: 4-D Tensor of shape `[batch, height, width, channels]` or 3-D Tensor
      of shape `[height, width, channels]`.
    target_height: Target height.
    target_width: Target width.
    method: Method to use for resizing image. See `image.resize()`
    antialias: Whether to use anti-aliasing when resizing. See 'image.resize()'.

  Raises:
    ValueError: if `target_height` or `target_width` are zero or negative.

  Returns:
    Resized and padded image.
    If `images` was 4-D, a 4-D float Tensor of shape
    `[batch, new_height, new_width, channels]`.
    If `images` was 3-D, a 3-D float Tensor of shape
    `[new_height, new_width, channels]`.
  """

  def _resize_fn(im, new_size):
    return resize_images_v2(im, new_size, method, antialias=antialias)

  return _resize_image_with_pad_common(image, target_height, target_width,
                                       _resize_fn)


@tf_export('image.per_image_standardization')
def per_image_standardization(image):
  """Linearly scales `image` to have zero mean and unit variance.

  This op computes `(x - mean) / adjusted_stddev`, where `mean` is the average
  of all values in image, and
  `adjusted_stddev = max(stddev, 1.0/sqrt(image.NumElements()))`.

  `stddev` is the standard deviation of all values in `image`. It is capped
  away from zero to protect against division by 0 when handling uniform images.

  Args:
    image: An n-D Tensor where the last 3 dimensions are `[height, width,
      channels]`.

  Returns:
    The standardized image with same shape as `image`.

  Raises:
    ValueError: if the shape of 'image' is incompatible with this function.
  """
  with ops.name_scope(None, 'per_image_standardization', [image]) as scope:
    image = ops.convert_to_tensor(image, name='image')
    image = _AssertAtLeast3DImage(image)
    num_pixels = math_ops.reduce_prod(array_ops.shape(image)[-3:])

    image = math_ops.cast(image, dtype=dtypes.float32)
    image_mean = math_ops.reduce_mean(image, axis=[-1, -2, -3], keepdims=True)

    variance = (
        math_ops.reduce_mean(
            math_ops.square(image), axis=[-1, -2, -3], keepdims=True) -
        math_ops.square(image_mean))
    variance = gen_nn_ops.relu(variance)
    stddev = math_ops.sqrt(variance)

    # Apply a minimum normalization that protects us against uniform images.
    min_stddev = math_ops.rsqrt(math_ops.cast(num_pixels, dtypes.float32))
    pixel_value_scale = math_ops.maximum(stddev, min_stddev)
    pixel_value_offset = image_mean

    image = math_ops.subtract(image, pixel_value_offset)
    image = math_ops.div(image, pixel_value_scale, name=scope)
    return image


@tf_export('image.random_brightness')
def random_brightness(image, max_delta, seed=None):
  """Adjust the brightness of images by a random factor.

  Equivalent to `adjust_brightness()` using a `delta` randomly picked in the
  interval `[-max_delta, max_delta)`.

  Args:
    image: An image or images to adjust.
    max_delta: float, must be non-negative.
    seed: A Python integer. Used to create a random seed. See
      `tf.compat.v1.set_random_seed` for behavior.

  Returns:
    The brightness-adjusted image(s).

  Raises:
    ValueError: if `max_delta` is negative.
  """
  if max_delta < 0:
    raise ValueError('max_delta must be non-negative.')

  delta = random_ops.random_uniform([], -max_delta, max_delta, seed=seed)
  return adjust_brightness(image, delta)


@tf_export('image.random_contrast')
def random_contrast(image, lower, upper, seed=None):
  """Adjust the contrast of an image or images by a random factor.

  Equivalent to `adjust_contrast()` but uses a `contrast_factor` randomly
  picked in the interval `[lower, upper]`.

  Args:
    image: An image tensor with 3 or more dimensions.
    lower: float.  Lower bound for the random contrast factor.
    upper: float.  Upper bound for the random contrast factor.
    seed: A Python integer. Used to create a random seed. See
      `tf.compat.v1.set_random_seed` for behavior.

  Returns:
    The contrast-adjusted image(s).

  Raises:
    ValueError: if `upper <= lower` or if `lower < 0`.
  """
  if upper <= lower:
    raise ValueError('upper must be > lower.')

  if lower < 0:
    raise ValueError('lower must be non-negative.')

  # Generate an a float in [lower, upper]
  contrast_factor = random_ops.random_uniform([], lower, upper, seed=seed)
  return adjust_contrast(image, contrast_factor)


@tf_export('image.adjust_brightness')
def adjust_brightness(image, delta):
  """Adjust the brightness of RGB or Grayscale images.

  This is a convenience method that converts RGB images to float
  representation, adjusts their brightness, and then converts them back to the
  original data type. If several adjustments are chained, it is advisable to
  minimize the number of redundant conversions.

  The value `delta` is added to all components of the tensor `image`. `image` is
  converted to `float` and scaled appropriately if it is in fixed-point
  representation, and `delta` is converted to the same data type. For regular
  images, `delta` should be in the range `[0,1)`, as it is added to the image in
  floating point representation, where pixel values are in the `[0,1)` range.

  Args:
    image: RGB image or images to adjust.
    delta: A scalar. Amount to add to the pixel values.

  Returns:
    A brightness-adjusted tensor of the same shape and type as `image`.
  """
  with ops.name_scope(None, 'adjust_brightness', [image, delta]) as name:
    image = ops.convert_to_tensor(image, name='image')
    # Remember original dtype to so we can convert back if needed
    orig_dtype = image.dtype

    if orig_dtype in [dtypes.float16, dtypes.float32]:
      flt_image = image
    else:
      flt_image = convert_image_dtype(image, dtypes.float32)

    adjusted = math_ops.add(
        flt_image, math_ops.cast(delta, flt_image.dtype), name=name)

    return convert_image_dtype(adjusted, orig_dtype, saturate=True)


@tf_export('image.adjust_contrast')
def adjust_contrast(images, contrast_factor):
  """Adjust contrast of RGB or grayscale images.

  This is a convenience method that converts RGB images to float
  representation, adjusts their contrast, and then converts them back to the
  original data type. If several adjustments are chained, it is advisable to
  minimize the number of redundant conversions.

  `images` is a tensor of at least 3 dimensions.  The last 3 dimensions are
  interpreted as `[height, width, channels]`.  The other dimensions only
  represent a collection of images, such as `[batch, height, width, channels].`

  Contrast is adjusted independently for each channel of each image.

  For each channel, this Op computes the mean of the image pixels in the
  channel and then adjusts each component `x` of each pixel to
  `(x - mean) * contrast_factor + mean`.

  Args:
    images: Images to adjust.  At least 3-D.
    contrast_factor: A float multiplier for adjusting contrast.

  Returns:
    The contrast-adjusted image or images.
  """
  with ops.name_scope(None, 'adjust_contrast',
                      [images, contrast_factor]) as name:
    images = ops.convert_to_tensor(images, name='images')
    # Remember original dtype to so we can convert back if needed
    orig_dtype = images.dtype

    if orig_dtype in (dtypes.float16, dtypes.float32):
      flt_images = images
    else:
      flt_images = convert_image_dtype(images, dtypes.float32)

    adjusted = gen_image_ops.adjust_contrastv2(
        flt_images, contrast_factor=contrast_factor, name=name)

    return convert_image_dtype(adjusted, orig_dtype, saturate=True)


@tf_export('image.adjust_gamma')
def adjust_gamma(image, gamma=1, gain=1):
  """Performs Gamma Correction on the input image.

  Also known as Power Law Transform. This function transforms the
  input image pixelwise according to the equation `Out = In**gamma`
  after scaling each pixel to the range 0 to 1.

  Args:
    image : A Tensor.
    gamma : A scalar or tensor. Non negative real number.
    gain  : A scalar or tensor. The constant multiplier.

  Returns:
    A Tensor. Gamma corrected output image.

  Raises:
    ValueError: If gamma is negative.

  Notes:
    For gamma greater than 1, the histogram will shift towards left and
    the output image will be darker than the input image.
    For gamma less than 1, the histogram will shift towards right and
    the output image will be brighter than the input image.

  References:
    [1] http://en.wikipedia.org/wiki/Gamma_correction
  """

  with ops.name_scope(None, 'adjust_gamma', [image, gamma, gain]) as name:
    # Convert pixel value to DT_FLOAT for computing adjusted image.
    img = ops.convert_to_tensor(image, name='img', dtype=dtypes.float32)
    # Keep image dtype for computing the scale of corresponding dtype.
    image = ops.convert_to_tensor(image, name='image')

    assert_op = _assert(gamma >= 0, ValueError,
                        'Gamma should be a non-negative real number.')
    if assert_op:
      gamma = control_flow_ops.with_dependencies(assert_op, gamma)

    # scale = max(dtype) - min(dtype).
    scale = constant_op.constant(
        image.dtype.limits[1] - image.dtype.limits[0], dtype=dtypes.float32)
    # According to the definition of gamma correction.
    adjusted_img = (img / scale)**gamma * scale * gain

    return adjusted_img


@tf_export('image.convert_image_dtype')
def convert_image_dtype(image, dtype, saturate=False, name=None):
  """Convert `image` to `dtype`, scaling its values if needed.

  Images that are represented using floating point values are expected to have
  values in the range [0,1). Image data stored in integer data types are
  expected to have values in the range `[0,MAX]`, where `MAX` is the largest
  positive representable number for the data type.

  This op converts between data types, scaling the values appropriately before
  casting.

  Note that converting from floating point inputs to integer types may lead to
  over/underflow problems. Set saturate to `True` to avoid such problem in
  problematic conversions. If enabled, saturation will clip the output into the
  allowed range before performing a potentially dangerous cast (and only before
  performing such a cast, i.e., when casting from a floating point to an integer
  type, and when casting from a signed to an unsigned type; `saturate` has no
  effect on casts between floats, or on casts that increase the type's range).

  Args:
    image: An image.
    dtype: A `DType` to convert `image` to.
    saturate: If `True`, clip the input before casting (if necessary).
    name: A name for this operation (optional).

  Returns:
    `image`, converted to `dtype`.
  """
  image = ops.convert_to_tensor(image, name='image')
  if dtype == image.dtype:
    return array_ops.identity(image, name=name)

  with ops.name_scope(name, 'convert_image', [image]) as name:
    # Both integer: use integer multiplication in the larger range
    if image.dtype.is_integer and dtype.is_integer:
      scale_in = image.dtype.max
      scale_out = dtype.max
      if scale_in > scale_out:
        # Scaling down, scale first, then cast. The scaling factor will
        # cause in.max to be mapped to above out.max but below out.max+1,
        # so that the output is safely in the supported range.
        scale = (scale_in + 1) // (scale_out + 1)
        scaled = math_ops.div(image, scale)

        if saturate:
          return math_ops.saturate_cast(scaled, dtype, name=name)
        else:
          return math_ops.cast(scaled, dtype, name=name)
      else:
        # Scaling up, cast first, then scale. The scale will not map in.max to
        # out.max, but converting back and forth should result in no change.
        if saturate:
          cast = math_ops.saturate_cast(image, dtype)
        else:
          cast = math_ops.cast(image, dtype)
        scale = (scale_out + 1) // (scale_in + 1)
        return math_ops.multiply(cast, scale, name=name)
    elif image.dtype.is_floating and dtype.is_floating:
      # Both float: Just cast, no possible overflows in the allowed ranges.
      # Note: We're ignoreing float overflows. If your image dynamic range
      # exceeds float range you're on your own.
      return math_ops.cast(image, dtype, name=name)
    else:
      if image.dtype.is_integer:
        # Converting to float: first cast, then scale. No saturation possible.
        cast = math_ops.cast(image, dtype)
        scale = 1. / image.dtype.max
        return math_ops.multiply(cast, scale, name=name)
      else:
        # Converting from float: first scale, then cast
        scale = dtype.max + 0.5  # avoid rounding problems in the cast
        scaled = math_ops.multiply(image, scale)
        if saturate:
          return math_ops.saturate_cast(scaled, dtype, name=name)
        else:
          return math_ops.cast(scaled, dtype, name=name)


@tf_export('image.rgb_to_grayscale')
def rgb_to_grayscale(images, name=None):
  """Converts one or more images from RGB to Grayscale.

  Outputs a tensor of the same `DType` and rank as `images`.  The size of the
  last dimension of the output is 1, containing the Grayscale value of the
  pixels.

  Args:
    images: The RGB tensor to convert. Last dimension must have size 3 and
      should contain RGB values.
    name: A name for the operation (optional).

  Returns:
    The converted grayscale image(s).
  """
  with ops.name_scope(name, 'rgb_to_grayscale', [images]) as name:
    images = ops.convert_to_tensor(images, name='images')
    # Remember original dtype to so we can convert back if needed
    orig_dtype = images.dtype
    flt_image = convert_image_dtype(images, dtypes.float32)

    # Reference for converting between RGB and grayscale.
    # https://en.wikipedia.org/wiki/Luma_%28video%29
    rgb_weights = [0.2989, 0.5870, 0.1140]
    gray_float = math_ops.tensordot(flt_image, rgb_weights, [-1, -1])
    gray_float = array_ops.expand_dims(gray_float, -1)
    return convert_image_dtype(gray_float, orig_dtype, name=name)


@tf_export('image.grayscale_to_rgb')
def grayscale_to_rgb(images, name=None):
  """Converts one or more images from Grayscale to RGB.

  Outputs a tensor of the same `DType` and rank as `images`.  The size of the
  last dimension of the output is 3, containing the RGB value of the pixels.

  Args:
    images: The Grayscale tensor to convert. Last dimension must be size 1.
    name: A name for the operation (optional).

  Returns:
    The converted grayscale image(s).
  """
  with ops.name_scope(name, 'grayscale_to_rgb', [images]) as name:
    images = ops.convert_to_tensor(images, name='images')
    rank_1 = array_ops.expand_dims(array_ops.rank(images) - 1, 0)
    shape_list = ([array_ops.ones(rank_1, dtype=dtypes.int32)] +
                  [array_ops.expand_dims(3, 0)])
    multiples = array_ops.concat(shape_list, 0)
    rgb = array_ops.tile(images, multiples, name=name)
    rgb.set_shape(images.get_shape()[:-1].concatenate([3]))
    return rgb


# pylint: disable=invalid-name
@tf_export('image.random_hue')
def random_hue(image, max_delta, seed=None):
  """Adjust the hue of RGB images by a random factor.

  Equivalent to `adjust_hue()` but uses a `delta` randomly
  picked in the interval `[-max_delta, max_delta]`.

  `max_delta` must be in the interval `[0, 0.5]`.

  Args:
    image: RGB image or images. Size of the last dimension must be 3.
    max_delta: float.  Maximum value for the random delta.
    seed: An operation-specific seed. It will be used in conjunction with the
      graph-level seed to determine the real seeds that will be used in this
      operation. Please see the documentation of set_random_seed for its
      interaction with the graph-level random seed.

  Returns:
    Adjusted image(s), same shape and DType as `image`.

  Raises:
    ValueError: if `max_delta` is invalid.
  """
  if max_delta > 0.5:
    raise ValueError('max_delta must be <= 0.5.')

  if max_delta < 0:
    raise ValueError('max_delta must be non-negative.')

  delta = random_ops.random_uniform([], -max_delta, max_delta, seed=seed)
  return adjust_hue(image, delta)


@tf_export('image.adjust_hue')
def adjust_hue(image, delta, name=None):
  """Adjust hue of RGB images.

  This is a convenience method that converts an RGB image to float
  representation, converts it to HSV, add an offset to the hue channel, converts
  back to RGB and then back to the original data type. If several adjustments
  are chained it is advisable to minimize the number of redundant conversions.

  `image` is an RGB image.  The image hue is adjusted by converting the
  image(s) to HSV and rotating the hue channel (H) by
  `delta`.  The image is then converted back to RGB.

  `delta` must be in the interval `[-1, 1]`.

  Args:
    image: RGB image or images. Size of the last dimension must be 3.
    delta: float.  How much to add to the hue channel.
    name: A name for this operation (optional).

  Returns:
    Adjusted image(s), same shape and DType as `image`.
  """
  with ops.name_scope(name, 'adjust_hue', [image]) as name:
    image = ops.convert_to_tensor(image, name='image')
    # Remember original dtype to so we can convert back if needed
    orig_dtype = image.dtype
    if orig_dtype in (dtypes.float16, dtypes.float32):
      flt_image = image
    else:
      flt_image = convert_image_dtype(image, dtypes.float32)

    rgb_altered = gen_image_ops.adjust_hue(flt_image, delta)

    return convert_image_dtype(rgb_altered, orig_dtype)


# pylint: disable=invalid-name
@tf_export('image.random_jpeg_quality')
def random_jpeg_quality(image, min_jpeg_quality, max_jpeg_quality, seed=None):
  """Randomly changes jpeg encoding quality for inducing jpeg noise.

  `min_jpeg_quality` must be in the interval `[0, 100]` and less than
  `max_jpeg_quality`.
  `max_jpeg_quality` must be in the interval `[0, 100]`.

  Args:
    image: RGB image or images. Size of the last dimension must be 3.
    min_jpeg_quality: Minimum jpeg encoding quality to use.
    max_jpeg_quality: Maximum jpeg encoding quality to use.
    seed: An operation-specific seed. It will be used in conjunction with the
      graph-level seed to determine the real seeds that will be used in this
      operation. Please see the documentation of set_random_seed for its
      interaction with the graph-level random seed.

  Returns:
    Adjusted image(s), same shape and DType as `image`.

  Raises:
    ValueError: if `min_jpeg_quality` or `max_jpeg_quality` is invalid.
  """
  if (min_jpeg_quality < 0 or max_jpeg_quality < 0 or min_jpeg_quality > 100 or
      max_jpeg_quality > 100):
    raise ValueError('jpeg encoding range must be between 0 and 100.')

  if min_jpeg_quality >= max_jpeg_quality:
    raise ValueError('`min_jpeg_quality` must be less than `max_jpeg_quality`.')

  if compat.forward_compatible(2019, 4, 4):
    jpeg_quality = random_ops.random_uniform([],
                                             min_jpeg_quality,
                                             max_jpeg_quality,
                                             seed=seed,
                                             dtype=dtypes.int32)
  else:
    np.random.seed(seed)
    jpeg_quality = np.random.randint(min_jpeg_quality, max_jpeg_quality)
  return adjust_jpeg_quality(image, jpeg_quality)


@tf_export('image.adjust_jpeg_quality')
def adjust_jpeg_quality(image, jpeg_quality, name=None):
  """Adjust jpeg encoding quality of an RGB image.

  This is a convenience method that adjusts jpeg encoding quality of an
  RGB image.

  `image` is an RGB image.  The image's encoding quality is adjusted
  to `jpeg_quality`.
  `jpeg_quality` must be in the interval `[0, 100]`.

  Args:
    image: RGB image or images. Size of the last dimension must be 3.
    jpeg_quality: Python int or Tensor of type int32.  jpeg encoding quality.
    name: A name for this operation (optional).

  Returns:
    Adjusted image(s), same shape and DType as `image`.
  """
  with ops.name_scope(name, 'adjust_jpeg_quality', [image]) as name:
    image = ops.convert_to_tensor(image, name='image')
    # Remember original dtype to so we can convert back if needed
    orig_dtype = image.dtype
    # Convert to uint8
    image = convert_image_dtype(image, dtypes.uint8)
    # Encode image to jpeg with given jpeg quality
    if compat.forward_compatible(2019, 4, 4):
      if not _is_tensor(jpeg_quality):
        # If jpeg_quality is a int (not tensor).
        jpeg_quality = ops.convert_to_tensor(jpeg_quality, dtype=dtypes.int32)
      image = gen_image_ops.encode_jpeg_variable_quality(image, jpeg_quality)
    else:
      image = gen_image_ops.encode_jpeg(image, quality=jpeg_quality)

    # Decode jpeg image
    image = gen_image_ops.decode_jpeg(image)
    # Convert back to original dtype and return
    return convert_image_dtype(image, orig_dtype)


@tf_export('image.random_saturation')
def random_saturation(image, lower, upper, seed=None):
  """Adjust the saturation of RGB images by a random factor.

  Equivalent to `adjust_saturation()` but uses a `saturation_factor` randomly
  picked in the interval `[lower, upper]`.

  Args:
    image: RGB image or images. Size of the last dimension must be 3.
    lower: float.  Lower bound for the random saturation factor.
    upper: float.  Upper bound for the random saturation factor.
    seed: An operation-specific seed. It will be used in conjunction with the
      graph-level seed to determine the real seeds that will be used in this
      operation. Please see the documentation of set_random_seed for its
      interaction with the graph-level random seed.

  Returns:
    Adjusted image(s), same shape and DType as `image`.

  Raises:
    ValueError: if `upper <= lower` or if `lower < 0`.
  """
  if upper <= lower:
    raise ValueError('upper must be > lower.')

  if lower < 0:
    raise ValueError('lower must be non-negative.')

  # Pick a float in [lower, upper]
  saturation_factor = random_ops.random_uniform([], lower, upper, seed=seed)
  return adjust_saturation(image, saturation_factor)


@tf_export('image.adjust_saturation')
def adjust_saturation(image, saturation_factor, name=None):
  """Adjust saturation of RGB images.

  This is a convenience method that converts RGB images to float
  representation, converts them to HSV, add an offset to the saturation channel,
  converts back to RGB and then back to the original data type. If several
  adjustments are chained it is advisable to minimize the number of redundant
  conversions.

  `image` is an RGB image or images.  The image saturation is adjusted by
  converting the images to HSV and multiplying the saturation (S) channel by
  `saturation_factor` and clipping. The images are then converted back to RGB.

  Args:
    image: RGB image or images. Size of the last dimension must be 3.
    saturation_factor: float. Factor to multiply the saturation by.
    name: A name for this operation (optional).

  Returns:
    Adjusted image(s), same shape and DType as `image`.
  """
  with ops.name_scope(name, 'adjust_saturation', [image]) as name:
    image = ops.convert_to_tensor(image, name='image')
    # Remember original dtype to so we can convert back if needed
    orig_dtype = image.dtype
    if orig_dtype in (dtypes.float16, dtypes.float32):
      flt_image = image
    else:
      flt_image = convert_image_dtype(image, dtypes.float32)

    adjusted = gen_image_ops.adjust_saturation(flt_image, saturation_factor)

    return convert_image_dtype(adjusted, orig_dtype)


@tf_export('io.is_jpeg', 'image.is_jpeg', v1=['io.is_jpeg', 'image.is_jpeg'])
def is_jpeg(contents, name=None):
  r"""Convenience function to check if the 'contents' encodes a JPEG image.

  Args:
    contents: 0-D `string`. The encoded image bytes.
    name: A name for the operation (optional)

  Returns:
     A scalar boolean tensor indicating if 'contents' may be a JPEG image.
     is_jpeg is susceptible to false positives.
  """
  # Normal JPEGs start with \xff\xd8\xff\xe0
  # JPEG with EXIF stats with \xff\xd8\xff\xe1
  # Use \xff\xd8\xff to cover both.
  with ops.name_scope(name, 'is_jpeg'):
    substr = string_ops.substr(contents, 0, 3)
    return math_ops.equal(substr, b'\xff\xd8\xff', name=name)


def _is_png(contents, name=None):
  r"""Convenience function to check if the 'contents' encodes a PNG image.

  Args:
    contents: 0-D `string`. The encoded image bytes.
    name: A name for the operation (optional)

  Returns:
     A scalar boolean tensor indicating if 'contents' may be a PNG image.
     is_png is susceptible to false positives.
  """
  with ops.name_scope(name, 'is_png'):
    substr = string_ops.substr(contents, 0, 3)
    return math_ops.equal(substr, b'\211PN', name=name)


tf_export(
    'io.decode_and_crop_jpeg',
    'image.decode_and_crop_jpeg',
    v1=['io.decode_and_crop_jpeg', 'image.decode_and_crop_jpeg'])(
        gen_image_ops.decode_and_crop_jpeg)

tf_export(
    'io.decode_bmp',
    'image.decode_bmp',
    v1=['io.decode_bmp', 'image.decode_bmp'])(
        gen_image_ops.decode_bmp)
tf_export(
    'io.decode_gif',
    'image.decode_gif',
    v1=['io.decode_gif', 'image.decode_gif'])(
        gen_image_ops.decode_gif)
tf_export(
    'io.decode_jpeg',
    'image.decode_jpeg',
    v1=['io.decode_jpeg', 'image.decode_jpeg'])(
        gen_image_ops.decode_jpeg)
tf_export(
    'io.decode_png',
    'image.decode_png',
    v1=['io.decode_png', 'image.decode_png'])(
        gen_image_ops.decode_png)

tf_export(
    'io.encode_jpeg',
    'image.encode_jpeg',
    v1=['io.encode_jpeg', 'image.encode_jpeg'])(
        gen_image_ops.encode_jpeg)
tf_export(
    'io.extract_jpeg_shape',
    'image.extract_jpeg_shape',
    v1=['io.extract_jpeg_shape', 'image.extract_jpeg_shape'])(
        gen_image_ops.extract_jpeg_shape)


@tf_export(
    'io.decode_image',
    'image.decode_image',
    v1=['io.decode_image', 'image.decode_image'])
def decode_image(contents, channels=None, dtype=dtypes.uint8, name=None):
  """Function for `decode_bmp`, `decode_gif`, `decode_jpeg`, and `decode_png`.

  Detects whether an image is a BMP, GIF, JPEG, or PNG, and performs the
  appropriate operation to convert the input bytes `string` into a `Tensor`
  of type `dtype`.

  Note: `decode_gif` returns a 4-D array `[num_frames, height, width, 3]`, as
  opposed to `decode_bmp`, `decode_jpeg` and `decode_png`, which return 3-D
  arrays `[height, width, num_channels]`. Make sure to take this into account
  when constructing your graph if you are intermixing GIF files with BMP, JPEG,
  and/or PNG files.

  Args:
    contents: 0-D `string`. The encoded image bytes.
    channels: An optional `int`. Defaults to `0`. Number of color channels for
      the decoded image.
    dtype: The desired DType of the returned `Tensor`.
    name: A name for the operation (optional)

  Returns:
    `Tensor` with type `dtype` and shape `[height, width, num_channels]` for
      BMP, JPEG, and PNG images and shape `[num_frames, height, width, 3]` for
      GIF images.

  Raises:
    ValueError: On incorrect number of channels.
  """
  with ops.name_scope(name, 'decode_image'):
    if channels not in (None, 0, 1, 3, 4):
      raise ValueError('channels must be in (None, 0, 1, 3, 4)')
    substr = string_ops.substr(contents, 0, 3)

    def _bmp():
      """Decodes a GIF image."""
      signature = string_ops.substr(contents, 0, 2)
      # Create assert op to check that bytes are BMP decodable
      is_bmp = math_ops.equal(signature, 'BM', name='is_bmp')
      decode_msg = 'Unable to decode bytes as JPEG, PNG, GIF, or BMP'
      assert_decode = control_flow_ops.Assert(is_bmp, [decode_msg])
      bmp_channels = 0 if channels is None else channels
      good_channels = math_ops.not_equal(bmp_channels, 1, name='check_channels')
      channels_msg = 'Channels must be in (None, 0, 3) when decoding BMP images'
      assert_channels = control_flow_ops.Assert(good_channels, [channels_msg])
      with ops.control_dependencies([assert_decode, assert_channels]):
        return convert_image_dtype(gen_image_ops.decode_bmp(contents), dtype)

    def _gif():
      # Create assert to make sure that channels is not set to 1
      # Already checked above that channels is in (None, 0, 1, 3)

      gif_channels = 0 if channels is None else channels
      good_channels = math_ops.logical_and(
          math_ops.not_equal(gif_channels, 1, name='check_gif_channels'),
          math_ops.not_equal(gif_channels, 4, name='check_gif_channels'))
      channels_msg = 'Channels must be in (None, 0, 3) when decoding GIF images'
      assert_channels = control_flow_ops.Assert(good_channels, [channels_msg])
      with ops.control_dependencies([assert_channels]):
        return convert_image_dtype(gen_image_ops.decode_gif(contents), dtype)

    def check_gif():
      # Create assert op to check that bytes are GIF decodable
      is_gif = math_ops.equal(substr, b'\x47\x49\x46', name='is_gif')
      return control_flow_ops.cond(is_gif, _gif, _bmp, name='cond_gif')

    def _png():
      """Decodes a PNG image."""
      return convert_image_dtype(
          gen_image_ops.decode_png(
              contents,
              channels,
              dtype=dtypes.uint8 if dtype == dtypes.uint8 else dtypes.uint16),
          dtype)

    def check_png():
      """Checks if an image is PNG."""
      return control_flow_ops.cond(
          _is_png(contents), _png, check_gif, name='cond_png')

    def _jpeg():
      """Decodes a jpeg image."""
      jpeg_channels = 0 if channels is None else channels
      good_channels = math_ops.not_equal(
          jpeg_channels, 4, name='check_jpeg_channels')
      channels_msg = ('Channels must be in (None, 0, 1, 3) when decoding JPEG '
                      'images')
      assert_channels = control_flow_ops.Assert(good_channels, [channels_msg])
      with ops.control_dependencies([assert_channels]):
        return convert_image_dtype(
            gen_image_ops.decode_jpeg(contents, channels), dtype)

    # Decode normal JPEG images (start with \xff\xd8\xff\xe0)
    # as well as JPEG images with EXIF data (start with \xff\xd8\xff\xe1).
    return control_flow_ops.cond(
        is_jpeg(contents), _jpeg, check_png, name='cond_jpeg')


@tf_export('image.total_variation')
def total_variation(images, name=None):
  """Calculate and return the total variation for one or more images.

  The total variation is the sum of the absolute differences for neighboring
  pixel-values in the input images. This measures how much noise is in the
  images.

  This can be used as a loss-function during optimization so as to suppress
  noise in images. If you have a batch of images, then you should calculate
  the scalar loss-value as the sum:
  `loss = tf.reduce_sum(tf.image.total_variation(images))`

  This implements the anisotropic 2-D version of the formula described here:

  https://en.wikipedia.org/wiki/Total_variation_denoising

  Args:
    images: 4-D Tensor of shape `[batch, height, width, channels]` or 3-D Tensor
      of shape `[height, width, channels]`.
    name: A name for the operation (optional).

  Raises:
    ValueError: if images.shape is not a 3-D or 4-D vector.

  Returns:
    The total variation of `images`.

    If `images` was 4-D, return a 1-D float Tensor of shape `[batch]` with the
    total variation for each image in the batch.
    If `images` was 3-D, return a scalar float with the total variation for
    that image.
  """

  with ops.name_scope(name, 'total_variation'):
    ndims = images.get_shape().ndims

    if ndims == 3:
      # The input is a single image with shape [height, width, channels].

      # Calculate the difference of neighboring pixel-values.
      # The images are shifted one pixel along the height and width by slicing.
      pixel_dif1 = images[1:, :, :] - images[:-1, :, :]
      pixel_dif2 = images[:, 1:, :] - images[:, :-1, :]

      # Sum for all axis. (None is an alias for all axis.)
      sum_axis = None
    elif ndims == 4:
      # The input is a batch of images with shape:
      # [batch, height, width, channels].

      # Calculate the difference of neighboring pixel-values.
      # The images are shifted one pixel along the height and width by slicing.
      pixel_dif1 = images[:, 1:, :, :] - images[:, :-1, :, :]
      pixel_dif2 = images[:, :, 1:, :] - images[:, :, :-1, :]

      # Only sum for the last 3 axis.
      # This results in a 1-D tensor with the total variation for each image.
      sum_axis = [1, 2, 3]
    else:
      raise ValueError('\'images\' must be either 3 or 4-dimensional.')

    # Calculate the total variation by taking the absolute value of the
    # pixel-differences and summing over the appropriate axis.
    tot_var = (
        math_ops.reduce_sum(math_ops.abs(pixel_dif1), axis=sum_axis) +
        math_ops.reduce_sum(math_ops.abs(pixel_dif2), axis=sum_axis))

  return tot_var


@tf_export('image.sample_distorted_bounding_box', v1=[])
def sample_distorted_bounding_box_v2(image_size,
                                     bounding_boxes,
                                     seed=0,
                                     min_object_covered=0.1,
                                     aspect_ratio_range=None,
                                     area_range=None,
                                     max_attempts=None,
                                     use_image_if_no_bounding_boxes=None,
                                     name=None):
  """Generate a single randomly distorted bounding box for an image.

  Bounding box annotations are often supplied in addition to ground-truth labels
  in image recognition or object localization tasks. A common technique for
  training such a system is to randomly distort an image while preserving
  its content, i.e. *data augmentation*. This Op outputs a randomly distorted
  localization of an object, i.e. bounding box, given an `image_size`,
  `bounding_boxes` and a series of constraints.

  The output of this Op is a single bounding box that may be used to crop the
  original image. The output is returned as 3 tensors: `begin`, `size` and
  `bboxes`. The first 2 tensors can be fed directly into `tf.slice` to crop the
  image. The latter may be supplied to `tf.image.draw_bounding_boxes` to
  visualize what the bounding box looks like.

  Bounding boxes are supplied and returned as `[y_min, x_min, y_max, x_max]`.
  The bounding box coordinates are floats in `[0.0, 1.0]` relative to the width
  and height of the underlying image.

  For example,

  ```python
      # Generate a single distorted bounding box.
      begin, size, bbox_for_draw = tf.image.sample_distorted_bounding_box(
          tf.shape(image),
          bounding_boxes=bounding_boxes,
          min_object_covered=0.1)

      # Draw the bounding box in an image summary.
      image_with_box = tf.image.draw_bounding_boxes(tf.expand_dims(image, 0),
                                                    bbox_for_draw)
      tf.compat.v1.summary.image('images_with_box', image_with_box)

      # Employ the bounding box to distort the image.
      distorted_image = tf.slice(image, begin, size)
  ```

  Note that if no bounding box information is available, setting
  `use_image_if_no_bounding_boxes = true` will assume there is a single implicit
  bounding box covering the whole image. If `use_image_if_no_bounding_boxes` is
  false and no bounding boxes are supplied, an error is raised.

  Args:
    image_size: A `Tensor`. Must be one of the following types: `uint8`, `int8`,
      `int16`, `int32`, `int64`. 1-D, containing `[height, width, channels]`.
    bounding_boxes: A `Tensor` of type `float32`. 3-D with shape `[batch, N, 4]`
      describing the N bounding boxes associated with the image.
    seed: An optional `int`. Defaults to `0`. If `seed` is set to non-zero, the
      random number generator is seeded by the given `seed`.  Otherwise, it is
      seeded by a random seed.
    min_object_covered: A Tensor of type `float32`. Defaults to `0.1`. The
      cropped area of the image must contain at least this fraction of any
      bounding box supplied. The value of this parameter should be non-negative.
      In the case of 0, the cropped area does not need to overlap any of the
      bounding boxes supplied.
    aspect_ratio_range: An optional list of `floats`. Defaults to `[0.75,
      1.33]`. The cropped area of the image must have an aspect `ratio = width /
      height` within this range.
    area_range: An optional list of `floats`. Defaults to `[0.05, 1]`. The
      cropped area of the image must contain a fraction of the supplied image
      within this range.
    max_attempts: An optional `int`. Defaults to `100`. Number of attempts at
      generating a cropped region of the image of the specified constraints.
      After `max_attempts` failures, return the entire image.
    use_image_if_no_bounding_boxes: An optional `bool`. Defaults to `False`.
      Controls behavior if no bounding boxes supplied. If true, assume an
      implicit bounding box covering the whole input. If false, raise an error.
    name: A name for the operation (optional).

  Returns:
    A tuple of `Tensor` objects (begin, size, bboxes).

    begin: A `Tensor`. Has the same type as `image_size`. 1-D, containing
    `[offset_height, offset_width, 0]`. Provide as input to
      `tf.slice`.
    size: A `Tensor`. Has the same type as `image_size`. 1-D, containing
    `[target_height, target_width, -1]`. Provide as input to
      `tf.slice`.
    bboxes: A `Tensor` of type `float32`. 3-D with shape `[1, 1, 4]` containing
    the distorted bounding box.
    Provide as input to `tf.image.draw_bounding_boxes`.
  """
  seed1, seed2 = random_seed.get_seed(seed) if seed else (0, 0)
  return sample_distorted_bounding_box(image_size, bounding_boxes, seed1, seed2,
                                       min_object_covered, aspect_ratio_range,
                                       area_range, max_attempts,
                                       use_image_if_no_bounding_boxes, name)


@tf_export(v1=['image.sample_distorted_bounding_box'])
@deprecation.deprecated(
    date=None,
    instructions='`seed2` arg is deprecated.'
    'Use sample_distorted_bounding_box_v2 instead.')
def sample_distorted_bounding_box(image_size,
                                  bounding_boxes,
                                  seed=None,
                                  seed2=None,
                                  min_object_covered=0.1,
                                  aspect_ratio_range=None,
                                  area_range=None,
                                  max_attempts=None,
                                  use_image_if_no_bounding_boxes=None,
                                  name=None):
  """Generate a single randomly distorted bounding box for an image.

  Bounding box annotations are often supplied in addition to ground-truth labels
  in image recognition or object localization tasks. A common technique for
  training such a system is to randomly distort an image while preserving
  its content, i.e. *data augmentation*. This Op outputs a randomly distorted
  localization of an object, i.e. bounding box, given an `image_size`,
  `bounding_boxes` and a series of constraints.

  The output of this Op is a single bounding box that may be used to crop the
  original image. The output is returned as 3 tensors: `begin`, `size` and
  `bboxes`. The first 2 tensors can be fed directly into `tf.slice` to crop the
  image. The latter may be supplied to `tf.image.draw_bounding_boxes` to
  visualize
  what the bounding box looks like.

  Bounding boxes are supplied and returned as `[y_min, x_min, y_max, x_max]`.
  The
  bounding box coordinates are floats in `[0.0, 1.0]` relative to the width and
  height of the underlying image.

  For example,

  ```python
      # Generate a single distorted bounding box.
      begin, size, bbox_for_draw = tf.image.sample_distorted_bounding_box(
          tf.shape(image),
          bounding_boxes=bounding_boxes,
          min_object_covered=0.1)

      # Draw the bounding box in an image summary.
      image_with_box = tf.image.draw_bounding_boxes(tf.expand_dims(image, 0),
                                                    bbox_for_draw)
      tf.compat.v1.summary.image('images_with_box', image_with_box)

      # Employ the bounding box to distort the image.
      distorted_image = tf.slice(image, begin, size)
  ```

  Note that if no bounding box information is available, setting
  `use_image_if_no_bounding_boxes = true` will assume there is a single implicit
  bounding box covering the whole image. If `use_image_if_no_bounding_boxes` is
  false and no bounding boxes are supplied, an error is raised.

  Args:
    image_size: A `Tensor`. Must be one of the following types: `uint8`, `int8`,
      `int16`, `int32`, `int64`. 1-D, containing `[height, width, channels]`.
    bounding_boxes: A `Tensor` of type `float32`. 3-D with shape `[batch, N, 4]`
      describing the N bounding boxes associated with the image.
    seed: An optional `int`. Defaults to `0`. If either `seed` or `seed2` are
      set to non-zero, the random number generator is seeded by the given
      `seed`.  Otherwise, it is seeded by a random seed.
    seed2: An optional `int`. Defaults to `0`. A second seed to avoid seed
      collision.
    min_object_covered: A Tensor of type `float32`. Defaults to `0.1`. The
      cropped area of the image must contain at least this fraction of any
      bounding box supplied. The value of this parameter should be non-negative.
      In the case of 0, the cropped area does not need to overlap any of the
      bounding boxes supplied.
    aspect_ratio_range: An optional list of `floats`. Defaults to `[0.75,
      1.33]`. The cropped area of the image must have an aspect ratio = width /
      height within this range.
    area_range: An optional list of `floats`. Defaults to `[0.05, 1]`. The
      cropped area of the image must contain a fraction of the supplied image
      within this range.
    max_attempts: An optional `int`. Defaults to `100`. Number of attempts at
      generating a cropped region of the image of the specified constraints.
      After `max_attempts` failures, return the entire image.
    use_image_if_no_bounding_boxes: An optional `bool`. Defaults to `False`.
      Controls behavior if no bounding boxes supplied. If true, assume an
      implicit bounding box covering the whole input. If false, raise an error.
    name: A name for the operation (optional).

  Returns:
    A tuple of `Tensor` objects (begin, size, bboxes).

    begin: A `Tensor`. Has the same type as `image_size`. 1-D, containing
    `[offset_height, offset_width, 0]`. Provide as input to
      `tf.slice`.
    size: A `Tensor`. Has the same type as `image_size`. 1-D, containing
    `[target_height, target_width, -1]`. Provide as input to
      `tf.slice`.
    bboxes: A `Tensor` of type `float32`. 3-D with shape `[1, 1, 4]` containing
    the distorted bounding box.
      Provide as input to `tf.image.draw_bounding_boxes`.
  """
  with ops.name_scope(name, 'sample_distorted_bounding_box'):
    return gen_image_ops.sample_distorted_bounding_box_v2(
        image_size,
        bounding_boxes,
        seed=seed,
        seed2=seed2,
        min_object_covered=min_object_covered,
        aspect_ratio_range=aspect_ratio_range,
        area_range=area_range,
        max_attempts=max_attempts,
        use_image_if_no_bounding_boxes=use_image_if_no_bounding_boxes,
        name=name)


@tf_export('image.non_max_suppression')
def non_max_suppression(boxes,
                        scores,
                        max_output_size,
                        iou_threshold=0.5,
                        score_threshold=float('-inf'),
                        name=None):
  """Greedily selects a subset of bounding boxes in descending order of score.

  Prunes away boxes that have high intersection-over-union (IOU) overlap
  with previously selected boxes.  Bounding boxes are supplied as
  `[y1, x1, y2, x2]`, where `(y1, x1)` and `(y2, x2)` are the coordinates of any
  diagonal pair of box corners and the coordinates can be provided as normalized
  (i.e., lying in the interval `[0, 1]`) or absolute.  Note that this algorithm
  is agnostic to where the origin is in the coordinate system.  Note that this
  algorithm is invariant to orthogonal transformations and translations
  of the coordinate system; thus translating or reflections of the coordinate
  system result in the same boxes being selected by the algorithm.
  The output of this operation is a set of integers indexing into the input
  collection of bounding boxes representing the selected boxes.  The bounding
  box coordinates corresponding to the selected indices can then be obtained
  using the `tf.gather` operation.  For example:
    ```python
    selected_indices = tf.image.non_max_suppression(
        boxes, scores, max_output_size, iou_threshold)
    selected_boxes = tf.gather(boxes, selected_indices)
    ```

  Args:
    boxes: A 2-D float `Tensor` of shape `[num_boxes, 4]`.
    scores: A 1-D float `Tensor` of shape `[num_boxes]` representing a single
      score corresponding to each box (each row of boxes).
    max_output_size: A scalar integer `Tensor` representing the maximum number
      of boxes to be selected by non max suppression.
    iou_threshold: A float representing the threshold for deciding whether boxes
      overlap too much with respect to IOU.
    score_threshold: A float representing the threshold for deciding when to
      remove boxes based on score.
    name: A name for the operation (optional).

  Returns:
    selected_indices: A 1-D integer `Tensor` of shape `[M]` representing the
      selected indices from the boxes tensor, where `M <= max_output_size`.
  """
  with ops.name_scope(name, 'non_max_suppression'):
    iou_threshold = ops.convert_to_tensor(iou_threshold, name='iou_threshold')
    score_threshold = ops.convert_to_tensor(
        score_threshold, name='score_threshold')
    return gen_image_ops.non_max_suppression_v3(boxes, scores, max_output_size,
                                                iou_threshold, score_threshold)


@tf_export('image.non_max_suppression_padded')
def non_max_suppression_padded(boxes,
                               scores,
                               max_output_size,
                               iou_threshold=0.5,
                               score_threshold=float('-inf'),
                               pad_to_max_output_size=False,
                               name=None):
  """Greedily selects a subset of bounding boxes in descending order of score.

  Performs algorithmically equivalent operation to tf.image.non_max_suppression,
  with the addition of an optional parameter which zero-pads the output to
  be of size `max_output_size`.
  The output of this operation is a tuple containing the set of integers
  indexing into the input collection of bounding boxes representing the selected
  boxes and the number of valid indices in the index set.  The bounding box
  coordinates corresponding to the selected indices can then be obtained using
  the `tf.slice` and `tf.gather` operations.  For example:
    ```python
    selected_indices_padded, num_valid = tf.image.non_max_suppression_padded(
        boxes, scores, max_output_size, iou_threshold,
        score_threshold, pad_to_max_output_size=True)
    selected_indices = tf.slice(
        selected_indices_padded, tf.constant([0]), num_valid)
    selected_boxes = tf.gather(boxes, selected_indices)
    ```

  Args:
    boxes: A 2-D float `Tensor` of shape `[num_boxes, 4]`.
    scores: A 1-D float `Tensor` of shape `[num_boxes]` representing a single
      score corresponding to each box (each row of boxes).
    max_output_size: A scalar integer `Tensor` representing the maximum number
      of boxes to be selected by non max suppression.
    iou_threshold: A float representing the threshold for deciding whether boxes
      overlap too much with respect to IOU.
    score_threshold: A float representing the threshold for deciding when to
      remove boxes based on score.
    pad_to_max_output_size: bool.  If True, size of `selected_indices` output is
      padded to `max_output_size`.
    name: A name for the operation (optional).

  Returns:
    selected_indices: A 1-D integer `Tensor` of shape `[M]` representing the
      selected indices from the boxes tensor, where `M <= max_output_size`.
    valid_outputs: A scalar integer `Tensor` denoting how many elements in
    `selected_indices` are valid.  Valid elements occur first, then padding.
  """
  with ops.name_scope(name, 'non_max_suppression_padded'):
    iou_threshold = ops.convert_to_tensor(iou_threshold, name='iou_threshold')
    score_threshold = ops.convert_to_tensor(
        score_threshold, name='score_threshold')
    if compat.forward_compatible(2018, 8, 7) or pad_to_max_output_size:
      return gen_image_ops.non_max_suppression_v4(boxes, scores,
                                                  max_output_size,
                                                  iou_threshold,
                                                  score_threshold,
                                                  pad_to_max_output_size)
    else:
      return gen_image_ops.non_max_suppression_v3(boxes, scores,
                                                  max_output_size,
                                                  iou_threshold,
                                                  score_threshold)


@tf_export('image.non_max_suppression_overlaps')
def non_max_suppression_with_overlaps(overlaps,
                                      scores,
                                      max_output_size,
                                      overlap_threshold=0.5,
                                      score_threshold=float('-inf'),
                                      name=None):
  """Greedily selects a subset of bounding boxes in descending order of score.

  Prunes away boxes that have high overlap with previously selected boxes.
  N-by-n overlap values are supplied as square matrix.
  The output of this operation is a set of integers indexing into the input
  collection of bounding boxes representing the selected boxes.  The bounding
  box coordinates corresponding to the selected indices can then be obtained
  using the `tf.gather` operation.  For example:
    ```python
    selected_indices = tf.image.non_max_suppression_overlaps(
        overlaps, scores, max_output_size, iou_threshold)
    selected_boxes = tf.gather(boxes, selected_indices)
    ```

  Args:
    overlaps: A 2-D float `Tensor` of shape `[num_boxes, num_boxes]`.
    scores: A 1-D float `Tensor` of shape `[num_boxes]` representing a single
      score corresponding to each box (each row of boxes).
    max_output_size: A scalar integer `Tensor` representing the maximum number
      of boxes to be selected by non max suppression.
    overlap_threshold: A float representing the threshold for deciding whether
      boxes overlap too much with respect to the provided overlap values.
    score_threshold: A float representing the threshold for deciding when to
      remove boxes based on score.
    name: A name for the operation (optional).

  Returns:
    selected_indices: A 1-D integer `Tensor` of shape `[M]` representing the
      selected indices from the overlaps tensor, where `M <= max_output_size`.
  """
  with ops.name_scope(name, 'non_max_suppression_overlaps'):
    overlap_threshold = ops.convert_to_tensor(
        overlap_threshold, name='overlap_threshold')
    # pylint: disable=protected-access
    return gen_image_ops.non_max_suppression_with_overlaps(
        overlaps, scores, max_output_size, overlap_threshold, score_threshold)
    # pylint: enable=protected-access


_rgb_to_yiq_kernel = [[0.299, 0.59590059, 0.2115],
                      [0.587, -0.27455667, -0.52273617],
                      [0.114, -0.32134392, 0.31119955]]


@tf_export('image.rgb_to_yiq')
def rgb_to_yiq(images):
  """Converts one or more images from RGB to YIQ.

  Outputs a tensor of the same shape as the `images` tensor, containing the YIQ
  value of the pixels.
  The output is only well defined if the value in images are in [0,1].

  Args:
    images: 2-D or higher rank. Image data to convert. Last dimension must be
      size 3.

  Returns:
    images: tensor with the same shape as `images`.
  """
  images = ops.convert_to_tensor(images, name='images')
  kernel = ops.convert_to_tensor(
      _rgb_to_yiq_kernel, dtype=images.dtype, name='kernel')
  ndims = images.get_shape().ndims
  return math_ops.tensordot(images, kernel, axes=[[ndims - 1], [0]])


_yiq_to_rgb_kernel = [[1, 1, 1], [0.95598634, -0.27201283, -1.10674021],
                      [0.6208248, -0.64720424, 1.70423049]]


@tf_export('image.yiq_to_rgb')
def yiq_to_rgb(images):
  """Converts one or more images from YIQ to RGB.

  Outputs a tensor of the same shape as the `images` tensor, containing the RGB
  value of the pixels.
  The output is only well defined if the Y value in images are in [0,1],
  I value are in [-0.5957,0.5957] and Q value are in [-0.5226,0.5226].

  Args:
    images: 2-D or higher rank. Image data to convert. Last dimension must be
      size 3.

  Returns:
    images: tensor with the same shape as `images`.
  """
  images = ops.convert_to_tensor(images, name='images')
  kernel = ops.convert_to_tensor(
      _yiq_to_rgb_kernel, dtype=images.dtype, name='kernel')
  ndims = images.get_shape().ndims
  return math_ops.tensordot(images, kernel, axes=[[ndims - 1], [0]])


_rgb_to_yuv_kernel = [[0.299, -0.14714119, 0.61497538],
                      [0.587, -0.28886916, -0.51496512],
                      [0.114, 0.43601035, -0.10001026]]


@tf_export('image.rgb_to_yuv')
def rgb_to_yuv(images):
  """Converts one or more images from RGB to YUV.

  Outputs a tensor of the same shape as the `images` tensor, containing the YUV
  value of the pixels.
  The output is only well defined if the value in images are in [0,1].

  Args:
    images: 2-D or higher rank. Image data to convert. Last dimension must be
      size 3.

  Returns:
    images: tensor with the same shape as `images`.
  """
  images = ops.convert_to_tensor(images, name='images')
  kernel = ops.convert_to_tensor(
      _rgb_to_yuv_kernel, dtype=images.dtype, name='kernel')
  ndims = images.get_shape().ndims
  return math_ops.tensordot(images, kernel, axes=[[ndims - 1], [0]])


_yuv_to_rgb_kernel = [[1, 1, 1], [0, -0.394642334, 2.03206185],
                      [1.13988303, -0.58062185, 0]]


@tf_export('image.yuv_to_rgb')
def yuv_to_rgb(images):
  """Converts one or more images from YUV to RGB.

  Outputs a tensor of the same shape as the `images` tensor, containing the RGB
  value of the pixels.
  The output is only well defined if the Y value in images are in [0,1],
  U and V value are in [-0.5,0.5].

  Args:
    images: 2-D or higher rank. Image data to convert. Last dimension must be
      size 3.

  Returns:
    images: tensor with the same shape as `images`.
  """
  images = ops.convert_to_tensor(images, name='images')
  kernel = ops.convert_to_tensor(
      _yuv_to_rgb_kernel, dtype=images.dtype, name='kernel')
  ndims = images.get_shape().ndims
  return math_ops.tensordot(images, kernel, axes=[[ndims - 1], [0]])


def _verify_compatible_image_shapes(img1, img2):
  """Checks if two image tensors are compatible for applying SSIM or PSNR.

  This function checks if two sets of images have ranks at least 3, and if the
  last three dimensions match.

  Args:
    img1: Tensor containing the first image batch.
    img2: Tensor containing the second image batch.

  Returns:
    A tuple containing: the first tensor shape, the second tensor shape, and a
    list of control_flow_ops.Assert() ops implementing the checks.

  Raises:
    ValueError: When static shape check fails.
  """
  shape1 = img1.get_shape().with_rank_at_least(3)
  shape2 = img2.get_shape().with_rank_at_least(3)
  shape1[-3:].assert_is_compatible_with(shape2[-3:])

  if shape1.ndims is not None and shape2.ndims is not None:
    for dim1, dim2 in zip(
        reversed(shape1.dims[:-3]), reversed(shape2.dims[:-3])):
      if not (dim1 == 1 or dim2 == 1 or dim1.is_compatible_with(dim2)):
        raise ValueError('Two images are not compatible: %s and %s' %
                         (shape1, shape2))

  # Now assign shape tensors.
  shape1, shape2 = array_ops.shape_n([img1, img2])

  # TODO(sjhwang): Check if shape1[:-3] and shape2[:-3] are broadcastable.
  checks = []
  checks.append(
      control_flow_ops.Assert(
          math_ops.greater_equal(array_ops.size(shape1), 3), [shape1, shape2],
          summarize=10))
  checks.append(
      control_flow_ops.Assert(
          math_ops.reduce_all(math_ops.equal(shape1[-3:], shape2[-3:])),
          [shape1, shape2],
          summarize=10))
  return shape1, shape2, checks


@tf_export('image.psnr')
def psnr(a, b, max_val, name=None):
  """Returns the Peak Signal-to-Noise Ratio between a and b.

  This is intended to be used on signals (or images). Produces a PSNR value for
  each image in batch.

  The last three dimensions of input are expected to be [height, width, depth].

  Example:

  ```python
      # Read images from file.
      im1 = tf.decode_png('path/to/im1.png')
      im2 = tf.decode_png('path/to/im2.png')
      # Compute PSNR over tf.uint8 Tensors.
      psnr1 = tf.image.psnr(im1, im2, max_val=255)

      # Compute PSNR over tf.float32 Tensors.
      im1 = tf.image.convert_image_dtype(im1, tf.float32)
      im2 = tf.image.convert_image_dtype(im2, tf.float32)
      psnr2 = tf.image.psnr(im1, im2, max_val=1.0)
      # psnr1 and psnr2 both have type tf.float32 and are almost equal.
  ```

  Arguments:
    a: First set of images.
    b: Second set of images.
    max_val: The dynamic range of the images (i.e., the difference between the
      maximum the and minimum allowed values).
    name: Namespace to embed the computation in.

  Returns:
    The scalar PSNR between a and b. The returned tensor has type `tf.float32`
    and shape [batch_size, 1].
  """
  with ops.name_scope(name, 'PSNR', [a, b]):
    # Need to convert the images to float32.  Scale max_val accordingly so that
    # PSNR is computed correctly.
    max_val = math_ops.cast(max_val, a.dtype)
    max_val = convert_image_dtype(max_val, dtypes.float32)
    a = convert_image_dtype(a, dtypes.float32)
    b = convert_image_dtype(b, dtypes.float32)
    mse = math_ops.reduce_mean(math_ops.squared_difference(a, b), [-3, -2, -1])
    psnr_val = math_ops.subtract(
        20 * math_ops.log(max_val) / math_ops.log(10.0),
        np.float32(10 / np.log(10)) * math_ops.log(mse),
        name='psnr')

    _, _, checks = _verify_compatible_image_shapes(a, b)
    with ops.control_dependencies(checks):
      return array_ops.identity(psnr_val)


_SSIM_K1 = 0.01
_SSIM_K2 = 0.03
_SSIM_FILTER_SIZE = 11
_SSIM_SIGMA = 1.5


def _ssim_helper(x,
                 y,
                 reducer,
                 max_val,
                 compensation=1.0,
                 k1=_SSIM_K1,
                 k2=_SSIM_K2):
  r"""Helper function for computing SSIM.

  SSIM estimates covariances with weighted sums.  The default parameters
  use a biased estimate of the covariance:
  Suppose `reducer` is a weighted sum, then the mean estimators are
    \mu_x = \sum_i w_i x_i,
    \mu_y = \sum_i w_i y_i,
  where w_i's are the weighted-sum weights, and covariance estimator is
    cov_{xy} = \sum_i w_i (x_i - \mu_x) (y_i - \mu_y)
  with assumption \sum_i w_i = 1. This covariance estimator is biased, since
    E[cov_{xy}] = (1 - \sum_i w_i ^ 2) Cov(X, Y).
  For SSIM measure with unbiased covariance estimators, pass as `compensation`
  argument (1 - \sum_i w_i ^ 2).

  Arguments:
    x: First set of images.
    y: Second set of images.
    reducer: Function that computes 'local' averages from set of images. For
      non-covolutional version, this is usually tf.reduce_mean(x, [1, 2]), and
      for convolutional version, this is usually tf.nn.avg_pool2d or
      tf.nn.conv2d with weighted-sum kernel.
    max_val: The dynamic range (i.e., the difference between the maximum
      possible allowed value and the minimum allowed value).
    compensation: Compensation factor. See above.
    k1: Default value 0.01
    k2: Default value 0.03 (SSIM is less sensitivity to K2 for
      lower values, so it would be better if we taken the values in range
      of 0< K2 <0.4).

  Returns:
    A pair containing the luminance measure, and the contrast-structure measure.
  """
<<<<<<< HEAD

  c1 = (k1 * max_val) ** 2
  c2 = (k2 * max_val) ** 2
=======
  c1 = (_SSIM_K1 * max_val)**2
  c2 = (_SSIM_K2 * max_val)**2
>>>>>>> 4db860f9

  # SSIM luminance measure is
  # (2 * mu_x * mu_y + c1) / (mu_x ** 2 + mu_y ** 2 + c1).
  mean0 = reducer(x)
  mean1 = reducer(y)
  num0 = mean0 * mean1 * 2.0
  den0 = math_ops.square(mean0) + math_ops.square(mean1)
  luminance = (num0 + c1) / (den0 + c1)

  # SSIM contrast-structure measure is
  #   (2 * cov_{xy} + c2) / (cov_{xx} + cov_{yy} + c2).
  # Note that `reducer` is a weighted sum with weight w_k, \sum_i w_i = 1, then
  #   cov_{xy} = \sum_i w_i (x_i - \mu_x) (y_i - \mu_y)
  #          = \sum_i w_i x_i y_i - (\sum_i w_i x_i) (\sum_j w_j y_j).
  num1 = reducer(x * y) * 2.0
  den1 = reducer(math_ops.square(x) + math_ops.square(y))
  c2 *= compensation
  cs = (num1 - num0 + c2) / (den1 - den0 + c2)

  # SSIM score is the product of the luminance and contrast-structure measures.
  return luminance, cs


def _fspecial_gauss(size, sigma):
  """Function to mimic the 'fspecial' gaussian MATLAB function."""
  size = ops.convert_to_tensor(size, dtypes.int32)
  sigma = ops.convert_to_tensor(sigma)

  coords = math_ops.cast(math_ops.range(size), sigma.dtype)
  coords -= math_ops.cast(size - 1, sigma.dtype) / 2.0

  g = math_ops.square(coords)
  g *= -0.5 / math_ops.square(sigma)

  g = array_ops.reshape(g, shape=[1, -1]) + array_ops.reshape(g, shape=[-1, 1])
  g = array_ops.reshape(g, shape=[1, -1])  # For tf.nn.softmax().
  g = nn_ops.softmax(g)
  return array_ops.reshape(g, shape=[size, size, 1, 1])


def _ssim_per_channel(img1,
                      img2,
                      max_val=1.0,
                      filter_size=_SSIM_FILTER_SIZE,
                      filter_sigma=_SSIM_SIGMA,
                      k1=_SSIM_K1,
                      k2=_SSIM_K2):
  """Computes SSIM index between img1 and img2 per color channel.

  This function matches the standard SSIM implementation from:
  Wang, Z., Bovik, A. C., Sheikh, H. R., & Simoncelli, E. P. (2004). Image
  quality assessment: from error visibility to structural similarity. IEEE
  transactions on image processing.

  Details:
    - 11x11 Gaussian filter of width 1.5 is used.
    - k1 = 0.01, k2 = 0.03 as in the original paper.

  Args:
    img1: First image batch.
    img2: Second image batch.
    max_val: The dynamic range of the images (i.e., the difference between the
      maximum the and minimum allowed values).
    size: size of gaussian filter.
    sigma: width of gaussian filter.
    filter_size: size of gaussian filter.
    filter_sigma: width of gaussian filter.
    k1: Default value 0.01
    k2: Default value 0.03 (SSIM is less sensitivity to K2 for
      lower values, so it would be better if we taken the values in range
      of 0< K2 <0.4).

  Returns:
    A pair of tensors containing and channel-wise SSIM and contrast-structure
    values. The shape is [..., channels].
  """
  filter_size = constant_op.constant(filter_size, dtype=dtypes.int32)
  filter_sigma = constant_op.constant(filter_sigma, dtype=img1.dtype)

  shape1, shape2 = array_ops.shape_n([img1, img2])
  checks = [
      control_flow_ops.Assert(
          math_ops.reduce_all(
              math_ops.greater_equal(shape1[-3:-1], filter_size)),
          [shape1, filter_size],
          summarize=8),
      control_flow_ops.Assert(
          math_ops.reduce_all(
              math_ops.greater_equal(shape2[-3:-1], filter_size)),
          [shape2, filter_size],
          summarize=8)
  ]

  # Enforce the check to run before computation.
  with ops.control_dependencies(checks):
    img1 = array_ops.identity(img1)

  # TODO(sjhwang): Try to cache kernels and compensation factor.
  kernel = _fspecial_gauss(filter_size, filter_sigma)
  kernel = array_ops.tile(kernel, multiples=[1, 1, shape1[-1], 1])

  # The correct compensation factor is `1.0 - tf.reduce_sum(tf.square(kernel))`,
  # but to match MATLAB implementation of MS-SSIM, we use 1.0 instead.
  compensation = 1.0

  # TODO(sjhwang): Try FFT.
  # TODO(sjhwang): Gaussian kernel is separable in space. Consider applying
  #   1-by-n and n-by-1 Gaussain filters instead of an n-by-n filter.
  def reducer(x):
    shape = array_ops.shape(x)
    x = array_ops.reshape(x, shape=array_ops.concat([[-1], shape[-3:]], 0))
    y = nn.depthwise_conv2d(x, kernel, strides=[1, 1, 1, 1], padding='VALID')
    return array_ops.reshape(
        y, array_ops.concat([shape[:-3], array_ops.shape(y)[1:]], 0))

  luminance, cs = _ssim_helper(img1, img2, reducer, max_val, compensation,
                               k1, k2)

  # Average over the second and the third from the last: height, width.
  axes = constant_op.constant([-3, -2], dtype=dtypes.int32)
  ssim_val = math_ops.reduce_mean(luminance * cs, axes)
  cs = math_ops.reduce_mean(cs, axes)
  return ssim_val, cs


@tf_export('image.ssim')
def ssim(img1,
         img2,
         max_val,
         filter_size=_SSIM_FILTER_SIZE,
         filter_sigma=_SSIM_SIGMA,
         k1=_SSIM_K1,
         k2=_SSIM_K2):
  """Computes SSIM index between img1 and img2.

  This function is based on the standard SSIM implementation from:
  Wang, Z., Bovik, A. C., Sheikh, H. R., & Simoncelli, E. P. (2004). Image
  quality assessment: from error visibility to structural similarity. IEEE
  transactions on image processing.

  Note: The true SSIM is only defined on grayscale.  This function does not
  perform any colorspace transform.  (If input is already YUV, then it will
  compute YUV SSIM average.)

  Details:
    - 11x11 Gaussian filter of width 1.5 is used.
    - k1 = 0.01, k2 = 0.03 as in the original paper.

  The image sizes must be at least 11x11 because of the filter size.

  Example:

  ```python
      # Read images from file.
      im1 = tf.decode_png('path/to/im1.png')
      im2 = tf.decode_png('path/to/im2.png')
      # Compute SSIM over tf.uint8 Tensors.
      ssim1 = tf.image.ssim(im1, im2, max_val=255, filter_size=11,
                            filter_sigma=1.5, k1=0.01, k2=0.03)

      # Compute SSIM over tf.float32 Tensors.
      im1 = tf.image.convert_image_dtype(im1, tf.float32)
      im2 = tf.image.convert_image_dtype(im2, tf.float32)
      ssim2 = tf.image.ssim(im1, im2, max_val=1.0, filter_size=11,
                            filter_sigma=1.5, k1=0.01, k2=0.03)
      # ssim1 and ssim2 both have type tf.float32 and are almost equal.
  ```

  Args:
    img1: First image batch.
    img2: Second image batch.
    max_val: The dynamic range of the images (i.e., the difference between the
      maximum the and minimum allowed values).
    filter_size: size of gaussian filter.
    filter_sigma: width of gaussian filter.
    k1: Default value 0.01
    k2: Default value 0.03 (SSIM is less sensitivity to K2 for
      lower values, so it would be better if we taken the values in range
      of 0< K2 <0.4).

  Returns:
    A tensor containing an SSIM value for each image in batch.  Returned SSIM
    values are in range (-1, 1], when pixel values are non-negative. Returns
    a tensor with shape: broadcast(img1.shape[:-3], img2.shape[:-3]).
  """
  _, _, checks = _verify_compatible_image_shapes(img1, img2)
  with ops.control_dependencies(checks):
    img1 = array_ops.identity(img1)

  # Need to convert the images to float32.  Scale max_val accordingly so that
  # SSIM is computed correctly.
  max_val = math_ops.cast(max_val, img1.dtype)
  max_val = convert_image_dtype(max_val, dtypes.float32)
  img1 = convert_image_dtype(img1, dtypes.float32)
  img2 = convert_image_dtype(img2, dtypes.float32)
  ssim_per_channel, _ = _ssim_per_channel(img1, img2, max_val, filter_size,
                                          filter_sigma, k1, k2)
  # Compute average over color channels.
  return math_ops.reduce_mean(ssim_per_channel, [-1])


# Default values obtained by Wang et al.
_MSSSIM_WEIGHTS = (0.0448, 0.2856, 0.3001, 0.2363, 0.1333)


@tf_export('image.ssim_multiscale')
def ssim_multiscale(img1,
                    img2,
                    max_val,
                    power_factors=_MSSSIM_WEIGHTS,
                    filter_size=_SSIM_FILTER_SIZE,
                    filter_sigma=_SSIM_SIGMA,
                    k1=_SSIM_K1,
                    k2=_SSIM_K2):
  """Computes the MS-SSIM between img1 and img2.

  This function assumes that `img1` and `img2` are image batches, i.e. the last
  three dimensions are [height, width, channels].

  Note: The true SSIM is only defined on grayscale.  This function does not
  perform any colorspace transform.  (If input is already YUV, then it will
  compute YUV SSIM average.)

  Original paper: Wang, Zhou, Eero P. Simoncelli, and Alan C. Bovik. "Multiscale
  structural similarity for image quality assessment." Signals, Systems and
  Computers, 2004.

  Arguments:
    img1: First image batch.
    img2: Second image batch. Must have the same rank as img1.
    max_val: The dynamic range of the images (i.e., the difference between the
      maximum the and minimum allowed values).
    power_factors: Iterable of weights for each of the scales. The number of
      scales used is the length of the list. Index 0 is the unscaled
      resolution's weight and each increasing scale corresponds to the image
      being downsampled by 2.  Defaults to (0.0448, 0.2856, 0.3001, 0.2363,
      0.1333), which are the values obtained in the original paper.
    filter_size: size of gaussian filter.
    filter_sigma: width of gaussian filter.
    k1: Default value 0.01
    k2: Default value 0.03 (SSIM is less sensitivity to K2 for
      lower values, so it would be better if we taken the values in range
      of 0< K2 <0.4).

  Returns:
    A tensor containing an MS-SSIM value for each image in batch.  The values
    are in range [0, 1].  Returns a tensor with shape:
    broadcast(img1.shape[:-3], img2.shape[:-3]).
  """
  # Shape checking.
  shape1 = img1.get_shape().with_rank_at_least(3)
  shape2 = img2.get_shape().with_rank_at_least(3)
  shape1[-3:].merge_with(shape2[-3:])

  with ops.name_scope(None, 'MS-SSIM', [img1, img2]):
    shape1, shape2, checks = _verify_compatible_image_shapes(img1, img2)
    with ops.control_dependencies(checks):
      img1 = array_ops.identity(img1)

    # Need to convert the images to float32.  Scale max_val accordingly so that
    # SSIM is computed correctly.
    max_val = math_ops.cast(max_val, img1.dtype)
    max_val = convert_image_dtype(max_val, dtypes.float32)
    img1 = convert_image_dtype(img1, dtypes.float32)
    img2 = convert_image_dtype(img2, dtypes.float32)

    imgs = [img1, img2]
    shapes = [shape1, shape2]

    # img1 and img2 are assumed to be a (multi-dimensional) batch of
    # 3-dimensional images (height, width, channels). `heads` contain the batch
    # dimensions, and `tails` contain the image dimensions.
    heads = [s[:-3] for s in shapes]
    tails = [s[-3:] for s in shapes]

    divisor = [1, 2, 2, 1]
    divisor_tensor = constant_op.constant(divisor[1:], dtype=dtypes.int32)

    def do_pad(images, remainder):
      padding = array_ops.expand_dims(remainder, -1)
      padding = array_ops.pad(padding, [[1, 0], [1, 0]])
      return [array_ops.pad(x, padding, mode='SYMMETRIC') for x in images]

    mcs = []
    for k in range(len(power_factors)):
      with ops.name_scope(None, 'Scale%d' % k, imgs):
        if k > 0:
          # Avg pool takes rank 4 tensors. Flatten leading dimensions.
          flat_imgs = [
              array_ops.reshape(x, array_ops.concat([[-1], t], 0))
              for x, t in zip(imgs, tails)
          ]

          remainder = tails[0] % divisor_tensor
          need_padding = math_ops.reduce_any(math_ops.not_equal(remainder, 0))
          # pylint: disable=cell-var-from-loop
          padded = control_flow_ops.cond(need_padding,
                                         lambda: do_pad(flat_imgs, remainder),
                                         lambda: flat_imgs)
          # pylint: enable=cell-var-from-loop

          downscaled = [
              nn_ops.avg_pool(
                  x, ksize=divisor, strides=divisor, padding='VALID')
              for x in padded
          ]
          tails = [x[1:] for x in array_ops.shape_n(downscaled)]
          imgs = [
              array_ops.reshape(x, array_ops.concat([h, t], 0))
              for x, h, t in zip(downscaled, heads, tails)
          ]

        # Overwrite previous ssim value since we only need the last one.
        ssim_per_channel, cs = _ssim_per_channel(*imgs, max_val=max_val,
                                                 filter_size=filter_size,
                                                 filter_sigma=filter_sigma,
                                                 k1=k1, k2=k2)
        mcs.append(nn_ops.relu(cs))

    # Remove the cs score for the last scale. In the MS-SSIM calculation,
    # we use the l(p) at the highest scale. l(p) * cs(p) is ssim(p).
    mcs.pop()  # Remove the cs score for the last scale.
    mcs_and_ssim = array_ops.stack(
        mcs + [nn_ops.relu(ssim_per_channel)], axis=-1)
    # Take weighted geometric mean across the scale axis.
    ms_ssim = math_ops.reduce_prod(
        math_ops.pow(mcs_and_ssim, power_factors), [-1])

    return math_ops.reduce_mean(ms_ssim, [-1])  # Avg over color channels.


@tf_export('image.image_gradients')
def image_gradients(image):
  """Returns image gradients (dy, dx) for each color channel.

  Both output tensors have the same shape as the input: [batch_size, h, w,
  d]. The gradient values are organized so that [I(x+1, y) - I(x, y)] is in
  location (x, y). That means that dy will always have zeros in the last row,
  and dx will always have zeros in the last column.

  Arguments:
    image: Tensor with shape [batch_size, h, w, d].

  Returns:
    Pair of tensors (dy, dx) holding the vertical and horizontal image
    gradients (1-step finite difference).

  Raises:
    ValueError: If `image` is not a 4D tensor.
  """
  if image.get_shape().ndims != 4:
    raise ValueError('image_gradients expects a 4D tensor '
                     '[batch_size, h, w, d], not %s.', image.get_shape())
  image_shape = array_ops.shape(image)
  batch_size, height, width, depth = array_ops.unstack(image_shape)
  dy = image[:, 1:, :, :] - image[:, :-1, :, :]
  dx = image[:, :, 1:, :] - image[:, :, :-1, :]

  # Return tensors with same size as original image by concatenating
  # zeros. Place the gradient [I(x+1,y) - I(x,y)] on the base pixel (x, y).
  shape = array_ops.stack([batch_size, 1, width, depth])
  dy = array_ops.concat([dy, array_ops.zeros(shape, image.dtype)], 1)
  dy = array_ops.reshape(dy, image_shape)

  shape = array_ops.stack([batch_size, height, 1, depth])
  dx = array_ops.concat([dx, array_ops.zeros(shape, image.dtype)], 2)
  dx = array_ops.reshape(dx, image_shape)

  return dy, dx


@tf_export('image.sobel_edges')
def sobel_edges(image):
  """Returns a tensor holding Sobel edge maps.

  Arguments:
    image: Image tensor with shape [batch_size, h, w, d] and type float32 or
      float64.  The image(s) must be 2x2 or larger.

  Returns:
    Tensor holding edge maps for each channel. Returns a tensor with shape
    [batch_size, h, w, d, 2] where the last two dimensions hold [[dy[0], dx[0]],
    [dy[1], dx[1]], ..., [dy[d-1], dx[d-1]]] calculated using the Sobel filter.
  """
  # Define vertical and horizontal Sobel filters.
  static_image_shape = image.get_shape()
  image_shape = array_ops.shape(image)
  kernels = [[[-1, -2, -1], [0, 0, 0], [1, 2, 1]],
             [[-1, 0, 1], [-2, 0, 2], [-1, 0, 1]]]
  num_kernels = len(kernels)
  kernels = np.transpose(np.asarray(kernels), (1, 2, 0))
  kernels = np.expand_dims(kernels, -2)
  kernels_tf = constant_op.constant(kernels, dtype=image.dtype)

  kernels_tf = array_ops.tile(
      kernels_tf, [1, 1, image_shape[-1], 1], name='sobel_filters')

  # Use depth-wise convolution to calculate edge maps per channel.
  pad_sizes = [[0, 0], [1, 1], [1, 1], [0, 0]]
  padded = array_ops.pad(image, pad_sizes, mode='REFLECT')

  # Output tensor has shape [batch_size, h, w, d * num_kernels].
  strides = [1, 1, 1, 1]
  output = nn.depthwise_conv2d(padded, kernels_tf, strides, 'VALID')

  # Reshape to [batch_size, h, w, d, num_kernels].
  shape = array_ops.concat([image_shape, [num_kernels]], 0)
  output = array_ops.reshape(output, shape=shape)
  output.set_shape(static_image_shape.concatenate([num_kernels]))
  return output


def resize_bicubic(images,
                   size,
                   align_corners=False,
                   name=None,
                   half_pixel_centers=False):
  return gen_image_ops.resize_bicubic(
      images=images,
      size=size,
      align_corners=align_corners,
      half_pixel_centers=half_pixel_centers,
      name=name)


def resize_bilinear(images,
                    size,
                    align_corners=False,
                    name=None,
                    half_pixel_centers=False):
  return gen_image_ops.resize_bilinear(
      images=images,
      size=size,
      align_corners=align_corners,
      half_pixel_centers=half_pixel_centers,
      name=name)


def resize_nearest_neighbor(images,
                            size,
                            align_corners=False,
                            name=None,
                            half_pixel_centers=False):
  return gen_image_ops.resize_nearest_neighbor(
      images=images,
      size=size,
      align_corners=align_corners,
      half_pixel_centers=half_pixel_centers,
      name=name)


resize_area_deprecation = deprecation.deprecated(
    date=None,
    instructions=(
        'Use `tf.image.resize(...method=ResizeMethod.AREA...)` instead.'))
tf_export(v1=['image.resize_area'])(
    resize_area_deprecation(gen_image_ops.resize_area))

resize_bicubic_deprecation = deprecation.deprecated(
    date=None,
    instructions=(
        'Use `tf.image.resize(...method=ResizeMethod.BICUBIC...)` instead.'))
tf_export(v1=['image.resize_bicubic'])(
    resize_bicubic_deprecation(resize_bicubic))

resize_bilinear_deprecation = deprecation.deprecated(
    date=None,
    instructions=(
        'Use `tf.image.resize(...method=ResizeMethod.BILINEAR...)` instead.'))
tf_export(v1=['image.resize_bilinear'])(
    resize_bilinear_deprecation(resize_bilinear))

resize_nearest_neighbor_deprecation = deprecation.deprecated(
    date=None,
    instructions=(
        'Use `tf.image.resize(...method=ResizeMethod.NEAREST_NEIGHBOR...)` '
        'instead.'))
tf_export(v1=['image.resize_nearest_neighbor'])(
    resize_nearest_neighbor_deprecation(resize_nearest_neighbor))


@tf_export('image.crop_and_resize', v1=[])
def crop_and_resize_v2(image,
                       boxes,
                       box_indices,
                       crop_size,
                       method='bilinear',
                       extrapolation_value=0,
                       name=None):
  """Extracts crops from the input image tensor and resizes them.

  Extracts crops from the input image tensor and resizes them using bilinear
  sampling or nearest neighbor sampling (possibly with aspect ratio change) to a
  common output size specified by `crop_size`. This is more general than the
  `crop_to_bounding_box` op which extracts a fixed size slice from the input
  image and does not allow resizing or aspect ratio change.

  Returns a tensor with `crops` from the input `image` at positions defined at
  the bounding box locations in `boxes`. The cropped boxes are all resized (with
  bilinear or nearest neighbor interpolation) to a fixed
  `size = [crop_height, crop_width]`. The result is a 4-D tensor
  `[num_boxes, crop_height, crop_width, depth]`. The resizing is corner aligned.
  In particular, if `boxes = [[0, 0, 1, 1]]`, the method will give identical
  results to using `tf.compat.v1.image.resize_bilinear()` or
  `tf.compat.v1.image.resize_nearest_neighbor()`(depends on the `method`
  argument) with
  `align_corners=True`.

  Args:
    image: A 4-D tensor of shape `[batch, image_height, image_width, depth]`.
      Both `image_height` and `image_width` need to be positive.
    boxes: A 2-D tensor of shape `[num_boxes, 4]`. The `i`-th row of the tensor
      specifies the coordinates of a box in the `box_ind[i]` image and is
      specified in normalized coordinates `[y1, x1, y2, x2]`. A normalized
      coordinate value of `y` is mapped to the image coordinate at `y *
      (image_height - 1)`, so as the `[0, 1]` interval of normalized image
      height is mapped to `[0, image_height - 1]` in image height coordinates.
      We do allow `y1` > `y2`, in which case the sampled crop is an up-down
      flipped version of the original image. The width dimension is treated
      similarly. Normalized coordinates outside the `[0, 1]` range are allowed,
      in which case we use `extrapolation_value` to extrapolate the input image
      values.
    box_indices: A 1-D tensor of shape `[num_boxes]` with int32 values in `[0,
      batch)`. The value of `box_ind[i]` specifies the image that the `i`-th box
      refers to.
    crop_size: A 1-D tensor of 2 elements, `size = [crop_height, crop_width]`.
      All cropped image patches are resized to this size. The aspect ratio of
      the image content is not preserved. Both `crop_height` and `crop_width`
      need to be positive.
    method: An optional string specifying the sampling method for resizing. It
      can be either `"bilinear"` or `"nearest"` and default to `"bilinear"`.
      Currently two sampling methods are supported: Bilinear and Nearest
        Neighbor.
    extrapolation_value: An optional `float`. Defaults to `0`. Value used for
      extrapolation, when applicable.
    name: A name for the operation (optional).

  Returns:
    A 4-D tensor of shape `[num_boxes, crop_height, crop_width, depth]`.
  """
  return gen_image_ops.crop_and_resize(image, boxes, box_indices, crop_size,
                                       method, extrapolation_value, name)


@tf_export(v1=['image.crop_and_resize'])
@deprecation.deprecated_args(None,
                             'box_ind is deprecated, use box_indices instead',
                             'box_ind')
def crop_and_resize_v1(  # pylint: disable=missing-docstring
    image,
    boxes,
    box_ind=None,
    crop_size=None,
    method='bilinear',
    extrapolation_value=0,
    name=None,
    box_indices=None):
  box_ind = deprecation.deprecated_argument_lookup('box_indices', box_indices,
                                                   'box_ind', box_ind)
  return gen_image_ops.crop_and_resize(image, boxes, box_ind, crop_size, method,
                                       extrapolation_value, name)


crop_and_resize_v1.__doc__ = gen_image_ops.crop_and_resize.__doc__


@tf_export(v1=['image.extract_glimpse'])
def extract_glimpse(
    input,  # pylint: disable=redefined-builtin
    size,
    offsets,
    centered=True,
    normalized=True,
    uniform_noise=True,
    name=None):
  """Extracts a glimpse from the input tensor.

  Returns a set of windows called glimpses extracted at location
  `offsets` from the input tensor. If the windows only partially
  overlaps the inputs, the non overlapping areas will be filled with
  random noise.

  The result is a 4-D tensor of shape `[batch_size, glimpse_height,
  glimpse_width, channels]`. The channels and batch dimensions are the
  same as that of the input tensor. The height and width of the output
  windows are specified in the `size` parameter.

  The argument `normalized` and `centered` controls how the windows are built:

  * If the coordinates are normalized but not centered, 0.0 and 1.0
    correspond to the minimum and maximum of each height and width
    dimension.
  * If the coordinates are both normalized and centered, they range from
    -1.0 to 1.0. The coordinates (-1.0, -1.0) correspond to the upper
    left corner, the lower right corner is located at (1.0, 1.0) and the
    center is at (0, 0).
  * If the coordinates are not normalized they are interpreted as
    numbers of pixels.

  Args:
    input: A `Tensor` of type `float32`. A 4-D float tensor of shape
      `[batch_size, height, width, channels]`.
    size: A `Tensor` of type `int32`. A 1-D tensor of 2 elements containing the
      size of the glimpses to extract.  The glimpse height must be specified
      first, following by the glimpse width.
    offsets: A `Tensor` of type `float32`. A 2-D integer tensor of shape
      `[batch_size, 2]` containing the y, x locations of the center of each
      window.
    centered: An optional `bool`. Defaults to `True`. indicates if the offset
      coordinates are centered relative to the image, in which case the (0, 0)
      offset is relative to the center of the input images. If false, the (0,0)
      offset corresponds to the upper left corner of the input images.
    normalized: An optional `bool`. Defaults to `True`. indicates if the offset
      coordinates are normalized.
    uniform_noise: An optional `bool`. Defaults to `True`. indicates if the
      noise should be generated using a uniform distribution or a Gaussian
      distribution.
    name: A name for the operation (optional).

  Returns:
    A `Tensor` of type `float32`.
  """
  return gen_image_ops.extract_glimpse(
      input=input,
      size=size,
      offsets=offsets,
      centered=centered,
      normalized=normalized,
      uniform_noise=uniform_noise,
      name=name)


@tf_export('image.extract_glimpse', v1=[])
def extract_glimpse_v2(
    input,  # pylint: disable=redefined-builtin
    size,
    offsets,
    centered=True,
    normalized=True,
    noise='uniform',
    name=None):
  """Extracts a glimpse from the input tensor.

  Returns a set of windows called glimpses extracted at location
  `offsets` from the input tensor. If the windows only partially
  overlaps the inputs, the non overlapping areas will be filled with
  random noise.

  The result is a 4-D tensor of shape `[batch_size, glimpse_height,
  glimpse_width, channels]`. The channels and batch dimensions are the
  same as that of the input tensor. The height and width of the output
  windows are specified in the `size` parameter.

  The argument `normalized` and `centered` controls how the windows are built:

  * If the coordinates are normalized but not centered, 0.0 and 1.0
    correspond to the minimum and maximum of each height and width
    dimension.
  * If the coordinates are both normalized and centered, they range from
    -1.0 to 1.0. The coordinates (-1.0, -1.0) correspond to the upper
    left corner, the lower right corner is located at (1.0, 1.0) and the
    center is at (0, 0).
  * If the coordinates are not normalized they are interpreted as
    numbers of pixels.

  Args:
    input: A `Tensor` of type `float32`. A 4-D float tensor of shape
      `[batch_size, height, width, channels]`.
    size: A `Tensor` of type `int32`. A 1-D tensor of 2 elements containing the
      size of the glimpses to extract.  The glimpse height must be specified
      first, following by the glimpse width.
    offsets: A `Tensor` of type `float32`. A 2-D integer tensor of shape
      `[batch_size, 2]` containing the y, x locations of the center of each
      window.
    centered: An optional `bool`. Defaults to `True`. indicates if the offset
      coordinates are centered relative to the image, in which case the (0, 0)
      offset is relative to the center of the input images. If false, the (0,0)
      offset corresponds to the upper left corner of the input images.
    normalized: An optional `bool`. Defaults to `True`. indicates if the offset
      coordinates are normalized.
    noise: An optional `string`. Defaults to `uniform`. indicates if the noise
      should be `uniform` (uniform distribution), `gaussian` (gaussian
      distribution), or `zero` (zero padding).
    name: A name for the operation (optional).

  Returns:
    A `Tensor` of type `float32`.
  """
  return gen_image_ops.extract_glimpse(
      input=input,
      size=size,
      offsets=offsets,
      centered=centered,
      normalized=normalized,
      noise=noise,
      uniform_noise=False,
      name=name)


@tf_export('image.combined_non_max_suppression')
def combined_non_max_suppression(boxes,
                                 scores,
                                 max_output_size_per_class,
                                 max_total_size,
                                 iou_threshold=0.5,
                                 score_threshold=float('-inf'),
                                 pad_per_class=False,
                                 clip_boxes=True,
                                 name=None):
  """Greedily selects a subset of bounding boxes in descending order of score.

  This operation performs non_max_suppression on the inputs per batch, across
  all classes.
  Prunes away boxes that have high intersection-over-union (IOU) overlap
  with previously selected boxes.  Bounding boxes are supplied as
  [y1, x1, y2, x2], where (y1, x1) and (y2, x2) are the coordinates of any
  diagonal pair of box corners and the coordinates can be provided as normalized
  (i.e., lying in the interval [0, 1]) or absolute.  Note that this algorithm
  is agnostic to where the origin is in the coordinate system. Also note that
  this algorithm is invariant to orthogonal transformations and translations
  of the coordinate system; thus translating or reflections of the coordinate
  system result in the same boxes being selected by the algorithm.
  The output of this operation is the final boxes, scores and classes tensor
  returned after performing non_max_suppression.

  Args:
    boxes: A 4-D float `Tensor` of shape `[batch_size, num_boxes, q, 4]`. If `q`
      is 1 then same boxes are used for all classes otherwise, if `q` is equal
      to number of classes, class-specific boxes are used.
    scores: A 3-D float `Tensor` of shape `[batch_size, num_boxes, num_classes]`
      representing a single score corresponding to each box (each row of boxes).
    max_output_size_per_class: A scalar integer `Tensor` representing the
      maximum number of boxes to be selected by non max suppression per class
    max_total_size: A scalar representing maximum number of boxes retained over
      all classes.
    iou_threshold: A float representing the threshold for deciding whether boxes
      overlap too much with respect to IOU.
    score_threshold: A float representing the threshold for deciding when to
      remove boxes based on score.
    pad_per_class: If false, the output nmsed boxes, scores and classes are
      padded/clipped to `max_total_size`. If true, the output nmsed boxes,
      scores and classes are padded to be of length
      `max_size_per_class`*`num_classes`, unless it exceeds `max_total_size` in
      which case it is clipped to `max_total_size`. Defaults to false.
    clip_boxes: If true, the coordinates of output nmsed boxes will be clipped
      to [0, 1]. If false, output the box coordinates as it is. Defaults to
      true.
    name: A name for the operation (optional).

  Returns:
    'nmsed_boxes': A [batch_size, max_detections, 4] float32 tensor
      containing the non-max suppressed boxes.
    'nmsed_scores': A [batch_size, max_detections] float32 tensor containing
      the scores for the boxes.
    'nmsed_classes': A [batch_size, max_detections] float32 tensor
      containing the class for boxes.
    'valid_detections': A [batch_size] int32 tensor indicating the number of
      valid detections per batch item. Only the top valid_detections[i] entries
      in nms_boxes[i], nms_scores[i] and nms_class[i] are valid. The rest of the
      entries are zero paddings.
  """
  with ops.name_scope(name, 'combined_non_max_suppression'):
    iou_threshold = ops.convert_to_tensor(
        iou_threshold, dtype=dtypes.float32, name='iou_threshold')
    score_threshold = ops.convert_to_tensor(
        score_threshold, dtype=dtypes.float32, name='score_threshold')
    return gen_image_ops.combined_non_max_suppression(
        boxes, scores, max_output_size_per_class, max_total_size, iou_threshold,
        score_threshold, pad_per_class, clip_boxes)


@tf_export('image.draw_bounding_boxes', v1=[])
def draw_bounding_boxes_v2(images, boxes, colors, name=None):
  """Draw bounding boxes on a batch of images.

  Outputs a copy of `images` but draws on top of the pixels zero or more
  bounding boxes specified by the locations in `boxes`. The coordinates of the
  each bounding box in `boxes` are encoded as `[y_min, x_min, y_max, x_max]`.
  The bounding box coordinates are floats in `[0.0, 1.0]` relative to the width
  and height of the underlying image.

  For example, if an image is 100 x 200 pixels (height x width) and the bounding
  box is `[0.1, 0.2, 0.5, 0.9]`, the upper-left and bottom-right coordinates of
  the bounding box will be `(40, 10)` to `(180, 50)` (in (x,y) coordinates).

  Parts of the bounding box may fall outside the image.

  Args:
    images: A `Tensor`. Must be one of the following types: `float32`, `half`.
      4-D with shape `[batch, height, width, depth]`. A batch of images.
    boxes: A `Tensor` of type `float32`. 3-D with shape `[batch,
      num_bounding_boxes, 4]` containing bounding boxes.
    colors: A `Tensor` of type `float32`. 2-D. A list of RGBA colors to cycle
      through for the boxes.
    name: A name for the operation (optional).

  Returns:
    A `Tensor`. Has the same type as `images`.
  """
  if colors is None and not compat.forward_compatible(2019, 5, 1):
    return gen_image_ops.draw_bounding_boxes(images, boxes, name)
  return gen_image_ops.draw_bounding_boxes_v2(images, boxes, colors, name)


@tf_export(v1=['image.draw_bounding_boxes'])
def draw_bounding_boxes(images, boxes, name=None, colors=None):
  """Draw bounding boxes on a batch of images.

  Outputs a copy of `images` but draws on top of the pixels zero or more
  bounding boxes specified by the locations in `boxes`. The coordinates of the
  each bounding box in `boxes` are encoded as `[y_min, x_min, y_max, x_max]`.
  The bounding box coordinates are floats in `[0.0, 1.0]` relative to the width
  and height of the underlying image.

  For example, if an image is 100 x 200 pixels (height x width) and the bounding
  box is `[0.1, 0.2, 0.5, 0.9]`, the upper-left and bottom-right coordinates of
  the bounding box will be `(40, 10)` to `(180, 50)` (in (x,y) coordinates).

  Parts of the bounding box may fall outside the image.

  Args:
    images: A `Tensor`. Must be one of the following types: `float32`, `half`.
      4-D with shape `[batch, height, width, depth]`. A batch of images.
    boxes: A `Tensor` of type `float32`. 3-D with shape `[batch,
      num_bounding_boxes, 4]` containing bounding boxes.
    name: A name for the operation (optional).

  Returns:
    A `Tensor`. Has the same type as `images`.
  """
  return draw_bounding_boxes_v2(images, boxes, colors, name)<|MERGE_RESOLUTION|>--- conflicted
+++ resolved
@@ -2864,14 +2864,9 @@
   Returns:
     A pair containing the luminance measure, and the contrast-structure measure.
   """
-<<<<<<< HEAD
 
   c1 = (k1 * max_val) ** 2
   c2 = (k2 * max_val) ** 2
-=======
-  c1 = (_SSIM_K1 * max_val)**2
-  c2 = (_SSIM_K2 * max_val)**2
->>>>>>> 4db860f9
 
   # SSIM luminance measure is
   # (2 * mu_x * mu_y + c1) / (mu_x ** 2 + mu_y ** 2 + c1).
