--- conflicted
+++ resolved
@@ -92,7 +92,6 @@
         with self.assertRaises(ValueError):
             classifier.fit(data, labels)
 
-<<<<<<< HEAD
         # Regression
         regressor = skflow.TensorFlowRNNRegressor(
             rnn_size=2, cell_type='gru', input_op_fn=input_fn)
@@ -100,7 +99,7 @@
         regressor.weights_
         regressor.bias_
         predictions = regressor.predict(test_data)
-=======
+    
     def testBidirectionalRNN(self):
         random.seed(42)
         import numpy as np
@@ -121,7 +120,6 @@
                                                         [2, 3, 4, 5, 6]])))
         self.assertAllClose(predictions, np.array([1, 0]))
         
->>>>>>> 6ebacbcb
 
 if __name__ == "__main__":
     tf.test.main()